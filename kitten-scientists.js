// ==========================================
// Begin Kitten Scientist's Automation Engine
// ==========================================

var version = 'Kitten Scientists version 1.2.0';
var address = '1AQ1AC9W5CEAPgG5739XGXC5vXqyafhoLp';
var game = gamePage;

var options = {
    interval: 2000,
    color: '#aa50fe', // dark purple
    consume: 0.5,
    auto: {
        engine: {enabled: false},
        faith: {enabled: true, trigger: 0.99},
        festival: {enabled: true},
        hunt: {enabled: true, trigger: 0.95},
        build: {
            enabled: true, trigger: 0.75, items: {
                // science
                library: {require: 'wood', enabled: true},
                academy: {require: 'wood', enabled: true},
                observatory: {require: 'iron', enabled: true},

                // craft bonuses
                workshop: {require: 'minerals', enabled: true},
                factory: {require: 'titanium', enabled: true},

                // production
                field: {require: 'catnip', enabled: true},
                pasture: {require: 'catnip', enabled: true},
                mine: {require: 'wood', enabled: true},
                lumberMill: {require: 'minerals', enabled: true},
                aqueduct: {require: 'minerals', enabled: true},
                oilWell: {require: 'coal', enabled: true},
                quarry: {require: 'coal', enabled: true},

                // conversion
                smelter: {require: 'minerals', enabled: true},
                biolab: {require: 'science', enabled: false},
                calciner: {require: 'titanium', enabled: false},
                reactor: {require: 'titanium', enabled: false},
                accelerator: {require: 'titanium', enabled: false},
                steamworks: {require: false, enabled: false},
                magneto: {require: false, enabled: false},

                // storage
                barn: {require: 'wood', enabled: true},
                harbor: {require: false, enabled: false},
                warehouse: {require: false, enabled: false},

                // housing
                hut: {require: 'wood', enabled: false},
                logHouse: {require: 'minerals', enabled: false},
                mansion: {require: 'titanium', enabled: false},

                // other
                amphitheatre: {require: 'minerals', enabled: true},
                tradepost: {require: 'gold', enabled: true},
                chapel: {require: 'minerals', enabled: true},
                temple: {require: 'gold', enabled: true},
                unicornPasture: {require: false, enabled: true},
                ziggurat: {require: false, enabled: true},
                chronosphere: {require: 'unobtanium', enabled: true}
            }
        },
        craft: {
            enabled: true, trigger: 0.95, items: {
                wood: {require: 'catnip', stock: 0, type: 'craft', enabled: true},
                beam: {require: 'wood', stock: 0, type: 'craft', enabled: true},
                slab: {require: 'minerals', stock: 0, type: 'craft', enabled: true},
                steel: {require: 'coal', stock: 0, type: 'craft', enabled: true},
                plate: {require: 'iron', stock: 0, type: 'craft', enabled: true},
                alloy: {require: 'titanium', stock: 0, type: 'craft', enabled: false},
                concrete: {require: false, stock: 0, type: 'craft', enabled: false},
                gear: {require: false, stock: 0, type: 'craft', enabled: false},
                scaffold: {require: false, stock: 0, type: 'craft', enabled: false},
                ship: {require: false, stock: 0, type: 'craft', enabled: false},
                tanker: {require: false, stock: 0, type: 'craft', enabled: false},
                parchment: {require: false, stock: 0, type: 'luxury', enabled: true},
                manuscript: {require: 'culture', stock: 0, type: 'luxury', enabled: true},
                compendium: {require: 'science', stock: 0, type: 'luxury', enabled: true},
                blueprint: {require: false, stock: 0, type: 'luxury', enabled: false},
                megalith: {require: false, stock: 0, type: 'craft', enabled: false}
            }
        },
        // @TODO: enable other races for trading
        trade: {
            enabled: true, trigger: 0.90, items: {
                zebras: {trigger: 0.95, max: 'titanium', require: false, season: 'summer', enabled: true}
            }
        }
    }
};

// GameLog Modification
// ====================

var gameLog = com.nuclearunicorn.game.log.Console().static;

// Stop having the game log erase messages.
gameLog.msg = function(message, type) {
    var gameLog = dojo.byId('gameLog');
    var span = dojo.create('span', {innerHTML: message, className: 'msg'}, gameLog, 'first');

    if (type) dojo.addClass(span, 'type_' + type);

    var spans = this.spans;
    spans.push(span);

    return span;
};

var message = function () {
    var args = Array.prototype.slice.call(arguments);
    args[1] = args[1] || 'ks-default';

    // update the color of the message immediately after adding
    gameLog.msg.apply(gameLog, args);
    $('.type_' + args[1]).css('color', options.color);
};

var warning = function () {
    var args = Array.prototype.slice.call(arguments);
    args.unshift('Warning!');

    if (console) console.log(args);
};

// Core Engine for Kitten Scientists
// =================================

var Engine = function () {
    this.buildManager = new BuildManager();
    this.craftManager = new CraftManager();
    this.tradeManager = new TradeManager();
};

Engine.prototype = {
    buildManager: undefined,
    craftManager: undefined,
    tradeManager: undefined,
    loop: undefined,
    start: function () {
        if (this.loop) return;

        this.loop = setInterval(this.iterate.bind(this), options.interval);
        message('Enabling the kitten scientists!');
    },
    stop: function () {
        if (!this.loop) return;

        clearInterval(this.loop);
        this.loop = undefined;
        message('Disabling the kitten scientists!');
    },
    iterate: function () {
        this.observeGameLog();
        if (options.auto.faith.enabled) this.praiseSun();
        if (options.auto.festival.enabled) this.holdFestival();
        if (options.auto.hunt.enabled) this.sendHunters();
        if (options.auto.build.enabled) this.build();
        if (options.auto.craft.enabled) this.craftType('craft');
        if (options.auto.trade.enabled) this.startTrade();
    },
    build: function () {
        var builds = options.auto.build.items;
        var buildManager = this.buildManager;
        var craftManager = this.craftManager;
        var trigger = options.auto.build.trigger;

        for (var name in builds) {
            var build = builds[name];
            var require = !build.require ? false : craftManager.getResource(build.require);

            if (!require || trigger <= require.value / require.maxValue) {
                buildManager.build(name);
            }
        }
    },
    // @TODO: remove the type check after adding configurable stocks
    craftType: function (type) {
        var crafts = options.auto.craft.items;
        var manager = this.craftManager;
        var trigger = options.auto.craft.trigger;

        for (var name in crafts) {
            var craft = crafts[name];
            var require = !craft.require ? false : manager.getResource(craft.require);

            if (craft.type === type && (!require || trigger <= require.value / require.maxValue)) {
                manager.craft(name, manager.getLowestCraftAmount(name));
            }
        }
    },
    holdFestival: function () {
        var villageManager = new TabManager('Small village');

        if (game.calendar.festivalDays === 0 && villageManager.tab.festivalBtn.hasResources()) {
            villageManager.tab.festivalBtn.onClick();

            if (game.calendar.festivalDays !== 0) {
                message('A festival has been held!');
            }
        }
    },
    observeGameLog: function () {
        // @TODO: determine if this can be accomplished outside the interface
        $('#gameLog').find('input').click();
    },
    praiseSun: function () {
<<<<<<< HEAD
=======
        this.renderTabIfInactive('Religion');
        var praiseButton = game.religionTab.praiseBtn;
        if (!praiseButton.enabled || !praiseButton.visible) return;
>>>>>>> 0aad7cb0
        var faith = this.craftManager.getResource('faith');

        if (options.auto.faith.trigger <= faith.value / faith.maxValue) {
            game.religion.praise();
            message('The sun has been praised!');
<<<<<<< HEAD
=======
            $(praiseButton.domNode).click();
        }
    },
    holdFestival: function () {
        this.renderTabIfInactive('Small village');
        var festivalButton = game.villageTab.festivalBtn;
        if (!festivalButton.enabled || !festivalButton.visible) return;

        if (game.calendar.festivalDays === 0) {
            $(festivalButton.domNode).click();
            if (game.calendar.festivalDays !== 0) {
                message('A festival has been held!');
            }
            
>>>>>>> 0aad7cb0
        }
    },
    sendHunters: function () {
        var catpower = this.craftManager.getResource('catpower');

        if (options.auto.hunt.trigger <= catpower.value / catpower.maxValue) {
            // Generate luxury goods before sending hunters
            this.craftType('luxury');

            game.village.huntAll();
            message('Hunters have been deployed!');
        }
    },
    startTrade: function () {
        var craftManager = this.craftManager;
        var tradeManager = this.tradeManager;
        var trades = options.auto.trade.items;
        var trigger = options.auto.trade.trigger;

        for (var name in trades) {
            var trade = trades[name];

            var gold = craftManager.getResource('gold');
            var max = !trade.max ? false : craftManager.getResource(trade.max);
            var require = !trade.require ? false : craftManager.getResource(trade.require);
            var requireTrigger = trade.trigger;
            var season = game.calendar.getCurSeason().name;

            // oh dear, this case is complicated ...
            if ((trigger <= gold.value / gold.maxValue)
                && (!trade.season || trade.season === season)
                && (!max || 1 !== max.value / max.maxValue)
                && (!require || requireTrigger <= require.value / require.maxValue)) {
                tradeManager.trade(name, tradeManager.getLowestTradeAmount(name));
            }
        }
    }
};

// Tab Manager
// ===========

var TabManager = function (name) {
    this.setTab(name);
};

TabManager.prototype = {
    tab: undefined,
    render: function () {
        if (this.tab && game.activeTabId !== this.tab.tabId) this.tab.render();

        return this;
    },
    setTab: function (name) {
        for (var tab in game.tabs) {
            if (game.tabs[tab].tabId === name) {
                this.tab = game.tabs[tab];
                break;
            }
        }

        this.tab ? this.render() : warning('unable to find tab ' + name);
    }
};

// Building manager
// ================

var BuildManager = function () {
    this.manager = new TabManager('Bonfire');
};

BuildManager.prototype = {
    manager: undefined,
    build: function (name) {
        var button = this.getBuildButton(name);
<<<<<<< HEAD
=======
        if (!button.enabled) return;

        $(button.domNode).click();
        message('Kittens Build: +1 ' + button.name);
    },
    isBuildable: function (name) {
        var buildable = this.getBuild(name).unlocked;

        if (buildable) {
            var manager = this.craftManager;
            var prices = this.getPrices(name);

            for (i in prices) {
                var price = prices[i];
>>>>>>> 0aad7cb0

        // @TODO: make buildings honor resource stocks
        if (!button || !button.enabled || !button.hasResources() || !options.auto.build.items[name].enabled) return;

        button.build(this.getBuild(name));
        message('Build: +1 ' + button.name);
    },
    getBuild: function (name) {
        return game.bld.getBuilding(name);
    },
    getBuildButton: function (name) {
        var manager = this.manager.render();

        var buttons = manager.tab.buttons;
        var label = this.getBuild(name).label;

        for (var i in buttons) {
            if (buttons[i].name === label) return buttons[i];
        }
    }
};

// Crafting Manager
// ================

var CraftManager = function () {};

CraftManager.prototype = {
    craft: function (name, amount) {
        amount = Math.floor(amount);

        if (!name || 1 > amount) return;
        if (!this.canCraft(name, amount)) return;

        var craft = this.getCraft(name);
        var ratio = ('wood' === name) ? 'refineRatio' : 'craftRatio';

        game.craft(craft.name, amount);

        // determine actual amount after crafting upgrades
        amount = (amount * (game.bld.getEffect(ratio) + 1)).toFixed(2);

        message('Craft: +' + amount + ' ' + name);
    },
    canCraft: function (name, amount) {
        var craft = this.getCraft(name);
        var enabled = options.auto.craft.items[name].enabled;
        var result = false;

        if (craft.unlocked && enabled) {
            result = true;

            for (var i in craft.prices) {
                var price = craft.prices[i];
                var value = this.getValueAvailable(price.name);

                if (value < price.val * amount) {
                    result = false;
                }
            }
        }

        return result;
    },
    getCraft: function (name) {
        return game.workshop.getCraft(this.getName(name));
    },
    getLowestCraftAmount: function (name) {
        var amount = 0;
        var consume = options.consume;
        var materials = this.getMaterials(name);

        for (var i in materials) {
            var total = this.getValueAvailable(i) * consume / materials[i];

            amount = (0 === amount || total < amount) ? total : amount;
        }

        return amount;
    },
    getMaterials: function (name) {
        var materials = {};
        var prices = this.getCraft(name).prices;

        for (var i in prices) {
            var price = prices[i];

            materials[price.name] = price.val;
        }

        return materials;
    },
    getName: function (name) {
        // adjust for spelling discrepancies in core game logic
        if ('catpower' === name) name = 'manpower';
        if ('compendium' === name) name = 'compedium';
        if ('concrete' === name) name = 'concrate';

        return name;
    },
    getResource: function (name) {
        return game.resPool.get(this.getName(name));
    },
    getValue: function (name) {
        return this.getResource(name).value;
    },
    getValueAvailable: function (name) {
        var value = this.getValue(name);
        var stock = !options.auto.craft.items[name] ? 0 : options.auto.craft.items[name].stock;

        if ('catnip' === name) {
            var resPerTick = game.getResourcePerTick(name, false, {
                modifiers: {
                    'catnip': 0.10 - game.calendar.getWeatherMod()
                }});

            if (resPerTick < 0) stock -= resPerTick * 202 * 5;
        }

        return value - stock;
    }
};

// Trading Manager
// ===============

var TradeManager = function () {
    this.craftManager = new CraftManager();
    this.manager = new TabManager('Trade');
};

TradeManager.prototype = {
    craftManager: undefined,
    manager: undefined,
    trade: function (name, amount) {
        amount = Math.floor(amount);

        if (!name || 1 > amount) return;

        var race = this.getRace(name);

        if (!race.unlocked) return;

        var button = this.getTradeButton(race.title);

        if (!button.hasResources() || !options.auto.trade.items[name].enabled) return;

        button.tradeMultiple(amount);
        message('Trade: ' + amount + 'x ' + race.title);
    },
    getLowestTradeAmount: function (name) {
        var amount = 0;
        var consume = options.consume;
        var materials = this.getMaterials(name);

        for (var i in materials) {
            var total = this.craftManager.getValueAvailable(i) * consume / materials[i];

            amount = (0 === amount || total < amount) ? total : amount;
        }

        return amount;
    },
    getMaterials: function (name) {
        var materials = {catpower: 50, gold: 15};

        if (name === undefined)
            return materials;

        var prices = this.getRace(name).buys;

        for (var i in prices) {
            var price = prices[i];

            materials[price.name] = price.val;
        }

        return materials;
    },
    getRace: function (name) {
        return game.diplomacy.get(name);
    },
    getTradeButton: function (race) {
        var manager = this.manager.render();

        for (var i in manager.tab.racePanels) {
            var panel = manager.tab.racePanels[i];

            if (panel.name === race) return panel.tradeBtn;
        }

        warning('unable to find trade button for ' + name);
    }
};

// ==============================
// Configure overall page display
// ==============================

var container = $('#game');
var column = $('.column');

container.css({
    fontFamily: 'Courier New',
    fontSize: '12px',
    minWidth: '1300px',
    top: '32px'
});

column.css({
    minHeight: 'inherit',
    maxWidth: 'inherit',
    padding: '1%',
    margin: 0
});

var left = $('#leftColumn');
var middle = $('#midColumn');
var right = $('#rightColumn');

left.css({
    height: '92%',
    width: '26%'
});

middle.css({
    marginTop: '1%',
    height: '90%',
    width: '48%'
});

right.css({
    overflowY: 'scroll',
    height: '92%',
    width: '19%'
});

// Reconfigure dynamic page display
// ================================

var addRule = function (rule) {
    var sheets = document.styleSheets;
    sheets[0].insertRule(rule, 1);
};

addRule('#gameLog .msg {'
+ 'display: block;'
+ '}');

addRule('#resContainer .maxRes {'
+ 'color: #676766;'
+ '}');

addRule('#game .btn {'
+ 'border-radius: 0px;'
+ 'font-family: "Courier New";'
+ 'font-size: "10px";'
+ 'margin: 0 0 7px 0;'
+ '}');

addRule('#ks-options ul {'
+ 'list-style: none;'
+ 'margin: 0 0 5px;'
+ 'padding: 0;'
+ '}');

addRule('#ks-options ul:after {'
+ 'clear: both;'
+ 'content: " ";'
+ 'display: block;'
+ 'height: 0;'
+ '}');

addRule('#ks-options ul li {'
+ 'display: block;'
+ 'float: left;'
+ 'width: 100%;'
+ '}');

// Add options element
// ===================

var ucfirst = function (string) {
    return string.charAt(0).toUpperCase() + string.slice(1);
};

var getToggle = function (toggleName, text) {
    var auto = options.auto[toggleName];
    var element = $('<li/>');

    var label = $('<label/>', {
        'for': 'toggle-' + toggleName,
        text: text
    });

    var input = $('<input/>', {
        id: 'toggle-' + toggleName,
        type: 'checkbox'
    });

    if (auto.enabled) {
        input.prop('checked', 'checked');
    }

    element.append(input, label);

    if (auto.items) {
        var button = $('<div/>', {
            id: 'toggle-options-' + toggleName,
            text: 'toggle options',
            css: {cursor: 'pointer', display: 'inline-block', float: 'right', paddingRight: '5px'}
        });

        var list = $('<ul/>', {
            id: 'toggle-options-list-' + toggleName,
            css: {display: 'none', paddingLeft: '20px', width: '80%'}
        });

        // fill out list with toggle items
        for (var itemName in auto.items) {
            list.append(getOption(itemName, auto.items[itemName]));
        }

        button.on('click', function () {
            list.toggle();
        });

        element.append(button, list);
    }

    return element;
};

var getOption = function (name, option) {
    var element = $('<li/>');

    var label = $('<label/>', {
        'for': 'toggle-' + name,
        text: ucfirst(name)
    });

    var input = $('<input/>', {
        id: 'toggle-' + name,
        type: 'checkbox'
    });

    if (option.enabled) {
        input.prop('checked', 'checked');
    }

    element.append(input, label);

    return element;
};

var optionsElement = $('<div/>', {id: 'ks-options', css: {marginBottom: '10px'}});
var optionsListElement = $('<ul/>');
var optionsTitleElement = $('<div/>', {
    css: { borderBottom: '1px solid gray', marginBottom: '5px' },
    text: version
});

optionsElement.append(optionsTitleElement);

optionsListElement.append(getToggle('engine', 'Engine'));
optionsListElement.append(getToggle('build', 'Building'));
optionsListElement.append(getToggle('craft', 'Crafting'));
optionsListElement.append(getToggle('trade', 'Trading'));
optionsListElement.append(getToggle('hunt', 'Hunting'));
optionsListElement.append(getToggle('faith', 'Praising'));
optionsListElement.append(getToggle('festival', 'Festival'));

// add donation address to bottom of list
var donate = $('<li/>').append($('<a/>', {
    href: 'bitcoin:' + address + '?amount=0.005&label=Kittens Donation',
    text: address
})).prepend($('<img/>', {
    css: {height: '15px', width: '15px', padding: '3px 4px 0 4px', verticalAlign: 'bottom'},
    src: 'data:image/svg+xml;base64,PD94bWwgdmVyc2lvbj0iMS4wIiBlbmNvZGluZz0iVVRGLTgiIHN0YW5kYWxvbmU9Im5vIj8+CjxzdmcKICAgeG1sbnM6ZGM9Imh0dHA6Ly9wdXJsLm9yZy9kYy9lbGVtZW50cy8xLjEvIgogICB4bWxuczpjYz0iaHR0cDovL2NyZWF0aXZlY29tbW9ucy5vcmcvbnMjIgogICB4bWxuczpyZGY9Imh0dHA6Ly93d3cudzMub3JnLzE5OTkvMDIvMjItcmRmLXN5bnRheC1ucyMiCiAgIHhtbG5zOnN2Zz0iaHR0cDovL3d3dy53My5vcmcvMjAwMC9zdmciCiAgIHhtbG5zPSJodHRwOi8vd3d3LnczLm9yZy8yMDAwL3N2ZyIKICAgeG1sbnM6c29kaXBvZGk9Imh0dHA6Ly9zb2RpcG9kaS5zb3VyY2Vmb3JnZS5uZXQvRFREL3NvZGlwb2RpLTAuZHRkIgogICB4bWxuczppbmtzY2FwZT0iaHR0cDovL3d3dy5pbmtzY2FwZS5vcmcvbmFtZXNwYWNlcy9pbmtzY2FwZSIKICAgdmVyc2lvbj0iMS4xIgogICB3aWR0aD0iNTEycHgiCiAgIGhlaWdodD0iNTEycHgiCiAgIHZpZXdCb3g9IjAgMCAxIDEiCiAgIHByZXNlcnZlQXNwZWN0UmF0aW89InhNaWRZTWlkIgogICBpZD0ic3ZnMiIKICAgaW5rc2NhcGU6dmVyc2lvbj0iMC40OC4yIHI5ODE5IgogICBzb2RpcG9kaTpkb2NuYW1lPSJiaXRjb2luLWxvZ28tbm9zaGFkb3cuc3ZnIj4KICA8bWV0YWRhdGEKICAgICBpZD0ibWV0YWRhdGEyMiI+CiAgICA8cmRmOlJERj4KICAgICAgPGNjOldvcmsKICAgICAgICAgcmRmOmFib3V0PSIiPgogICAgICAgIDxkYzpmb3JtYXQ+aW1hZ2Uvc3ZnK3htbDwvZGM6Zm9ybWF0PgogICAgICAgIDxkYzp0eXBlCiAgICAgICAgICAgcmRmOnJlc291cmNlPSJodHRwOi8vcHVybC5vcmcvZGMvZGNtaXR5cGUvU3RpbGxJbWFnZSIgLz4KICAgICAgICA8ZGM6dGl0bGU+PC9kYzp0aXRsZT4KICAgICAgPC9jYzpXb3JrPgogICAgPC9yZGY6UkRGPgogIDwvbWV0YWRhdGE+CiAgPHNvZGlwb2RpOm5hbWVkdmlldwogICAgIHBhZ2Vjb2xvcj0iI2ZmZmZmZiIKICAgICBib3JkZXJjb2xvcj0iIzY2NjY2NiIKICAgICBib3JkZXJvcGFjaXR5PSIxIgogICAgIG9iamVjdHRvbGVyYW5jZT0iMTAiCiAgICAgZ3JpZHRvbGVyYW5jZT0iMTAiCiAgICAgZ3VpZGV0b2xlcmFuY2U9IjEwIgogICAgIGlua3NjYXBlOnBhZ2VvcGFjaXR5PSIwIgogICAgIGlua3NjYXBlOnBhZ2VzaGFkb3c9IjIiCiAgICAgaW5rc2NhcGU6d2luZG93LXdpZHRoPSIxNDQ3IgogICAgIGlua3NjYXBlOndpbmRvdy1oZWlnaHQ9Ijg2MSIKICAgICBpZD0ibmFtZWR2aWV3MjAiCiAgICAgc2hvd2dyaWQ9ImZhbHNlIgogICAgIGlua3NjYXBlOnpvb209IjAuOTIxODc1IgogICAgIGlua3NjYXBlOmN4PSIyMTIuNTE0MzciCiAgICAgaW5rc2NhcGU6Y3k9IjIzMy4yNDYxNyIKICAgICBpbmtzY2FwZTp3aW5kb3cteD0iMCIKICAgICBpbmtzY2FwZTp3aW5kb3cteT0iMCIKICAgICBpbmtzY2FwZTp3aW5kb3ctbWF4aW1pemVkPSIwIgogICAgIGlua3NjYXBlOmN1cnJlbnQtbGF5ZXI9InN2ZzIiIC8+CiAgPCEtLSBBbmRyb2lkIGxhdW5jaGVyIGljb25zOiB2aWV3Qm94PSItMC4wNDUgLTAuMDQ1IDEuMDkgMS4wOSIgLS0+CiAgPGRlZnMKICAgICBpZD0iZGVmczQiPgogICAgPGZpbHRlcgogICAgICAgaWQ9Il9kcm9wLXNoYWRvdyIKICAgICAgIGNvbG9yLWludGVycG9sYXRpb24tZmlsdGVycz0ic1JHQiI+CiAgICAgIDxmZUdhdXNzaWFuQmx1cgogICAgICAgICBpbj0iU291cmNlQWxwaGEiCiAgICAgICAgIHJlc3VsdD0iYmx1ci1vdXQiCiAgICAgICAgIHN0ZERldmlhdGlvbj0iMSIKICAgICAgICAgaWQ9ImZlR2F1c3NpYW5CbHVyNyIgLz4KICAgICAgPGZlQmxlbmQKICAgICAgICAgaW49IlNvdXJjZUdyYXBoaWMiCiAgICAgICAgIGluMj0iYmx1ci1vdXQiCiAgICAgICAgIG1vZGU9Im5vcm1hbCIKICAgICAgICAgaWQ9ImZlQmxlbmQ5IiAvPgogICAgPC9maWx0ZXI+CiAgICA8bGluZWFyR3JhZGllbnQKICAgICAgIGlkPSJjb2luLWdyYWRpZW50IgogICAgICAgeDE9IjAlIgogICAgICAgeTE9IjAlIgogICAgICAgeDI9IjAlIgogICAgICAgeTI9IjEwMCUiPgogICAgICA8c3RvcAogICAgICAgICBvZmZzZXQ9IjAlIgogICAgICAgICBzdHlsZT0ic3RvcC1jb2xvcjojZjlhYTRiIgogICAgICAgICBpZD0ic3RvcDEyIiAvPgogICAgICA8c3RvcAogICAgICAgICBvZmZzZXQ9IjEwMCUiCiAgICAgICAgIHN0eWxlPSJzdG9wLWNvbG9yOiNmNzkzMWEiCiAgICAgICAgIGlkPSJzdG9wMTQiIC8+CiAgICA8L2xpbmVhckdyYWRpZW50PgogIDwvZGVmcz4KICA8ZwogICAgIHRyYW5zZm9ybT0ic2NhbGUoMC4wMTU2MjUpIgogICAgIGlkPSJnMTYiPgogICAgPHBhdGgKICAgICAgIGlkPSJjb2luIgogICAgICAgZD0ibSA2My4wMzU5LDM5Ljc0MSBjIC00LjI3NCwxNy4xNDMgLTIxLjYzNywyNy41NzYgLTM4Ljc4MiwyMy4zMDEgLTE3LjEzOCwtNC4yNzQgLTI3LjU3MSwtMjEuNjM4IC0yMy4yOTUsLTM4Ljc4IDQuMjcyLC0xNy4xNDUgMjEuNjM1LC0yNy41NzkgMzguNzc1LC0yMy4zMDUgMTcuMTQ0LDQuMjc0IDI3LjU3NiwyMS42NCAyMy4zMDIsMzguNzg0IHoiCiAgICAgICBzdHlsZT0iZmlsbDp1cmwoI2NvaW4tZ3JhZGllbnQpIiAvPgogICAgPHBhdGgKICAgICAgIGlkPSJzeW1ib2wiCiAgICAgICBkPSJtIDQ2LjEwMDksMjcuNDQxIGMgMC42MzcsLTQuMjU4IC0yLjYwNSwtNi41NDcgLTcuMDM4LC04LjA3NCBsIDEuNDM4LC01Ljc2OCAtMy41MTEsLTAuODc1IC0xLjQsNS42MTYgYyAtMC45MjMsLTAuMjMgLTEuODcxLC0wLjQ0NyAtMi44MTMsLTAuNjYyIGwgMS40MSwtNS42NTMgLTMuNTA5LC0wLjg3NSAtMS40MzksNS43NjYgYyAtMC43NjQsLTAuMTc0IC0xLjUxNCwtMC4zNDYgLTIuMjQyLC0wLjUyNyBsIDAuMDA0LC0wLjAxOCAtNC44NDIsLTEuMjA5IC0wLjkzNCwzLjc1IGMgMCwwIDIuNjA1LDAuNTk3IDIuNTUsMC42MzQgMS40MjIsMC4zNTUgMS42NzksMS4yOTYgMS42MzYsMi4wNDIgbCAtMS42MzgsNi41NzEgYyAwLjA5OCwwLjAyNSAwLjIyNSwwLjA2MSAwLjM2NSwwLjExNyAtMC4xMTcsLTAuMDI5IC0wLjI0MiwtMC4wNjEgLTAuMzcxLC0wLjA5MiBsIC0yLjI5Niw5LjIwNSBjIC0wLjE3NCwwLjQzMiAtMC42MTUsMS4wOCAtMS42MDksMC44MzQgMC4wMzUsMC4wNTEgLTIuNTUyLC0wLjYzNyAtMi41NTIsLTAuNjM3IGwgLTEuNzQzLDQuMDE5IDQuNTY5LDEuMTM5IGMgMC44NSwwLjIxMyAxLjY4MywwLjQzNiAyLjUwMywwLjY0NiBsIC0xLjQ1Myw1LjgzNCAzLjUwNywwLjg3NSAxLjQzOSwtNS43NzIgYyAwLjk1OCwwLjI2IDEuODg4LDAuNSAyLjc5OCwwLjcyNiBsIC0xLjQzNCw1Ljc0NSAzLjUxMSwwLjg3NSAxLjQ1MywtNS44MjMgYyA1Ljk4NywxLjEzMyAxMC40ODksMC42NzYgMTIuMzg0LC00LjczOSAxLjUyNywtNC4zNiAtMC4wNzYsLTYuODc1IC0zLjIyNiwtOC41MTUgMi4yOTQsLTAuNTI5IDQuMDIyLC0yLjAzOCA0LjQ4MywtNS4xNTUgeiBtIC04LjAyMiwxMS4yNDkgYyAtMS4wODUsNC4zNiAtOC40MjYsMi4wMDMgLTEwLjgwNiwxLjQxMiBsIDEuOTI4LC03LjcyOSBjIDIuMzgsMC41OTQgMTAuMDEyLDEuNzcgOC44NzgsNi4zMTcgeiBtIDEuMDg2LC0xMS4zMTIgYyAtMC45OSwzLjk2NiAtNy4xLDEuOTUxIC05LjA4MiwxLjQ1NyBsIDEuNzQ4LC03LjAxIGMgMS45ODIsMC40OTQgOC4zNjUsMS40MTYgNy4zMzQsNS41NTMgeiIKICAgICAgIHN0eWxlPSJmaWxsOiNmZmZmZmYiIC8+CiAgPC9nPgo8L3N2Zz4='
}));

optionsListElement.append(donate);

// add the options above the game log
right.prepend(optionsElement.append(optionsListElement));

// Initialize and set toggles for Engine
// =====================================

var engine = new Engine();
var toggleEngine = $('#toggle-engine');

toggleEngine.on('change', function () {
    if (toggleEngine.is(':checked')) {
        engine.start();
    } else {
        engine.stop();
    }
});

toggleEngine.trigger('change');

// Add toggles for options
// =======================

var getOptionItem = function (option) {
    return options.auto[option] ||
        options.auto.build.items[option] ||
        options.auto.craft.items[option] ||
        options.auto.trade.items[option];
};

var keys = Object.keys(options.auto);

keys = keys.concat(
    Object.keys(options.auto.craft.items),
    Object.keys(options.auto.build.items),
    Object.keys(options.auto.trade.items)
);

$.each(keys, function (event, option) {
    var toggle = $('#toggle-' + option);

    toggle.on('change', function () {
        var item = getOptionItem(option);

        if (toggle.is(':checked')) {
            item.enabled = true;
            message('Enabled Auto ' + ucfirst(option));
        } else {
            item.enabled = false;
            message('Disabled Auto ' + ucfirst(option));
        }
    });
});<|MERGE_RESOLUTION|>--- conflicted
+++ resolved
@@ -209,34 +209,11 @@
         $('#gameLog').find('input').click();
     },
     praiseSun: function () {
-<<<<<<< HEAD
-=======
-        this.renderTabIfInactive('Religion');
-        var praiseButton = game.religionTab.praiseBtn;
-        if (!praiseButton.enabled || !praiseButton.visible) return;
->>>>>>> 0aad7cb0
         var faith = this.craftManager.getResource('faith');
 
         if (options.auto.faith.trigger <= faith.value / faith.maxValue) {
             game.religion.praise();
             message('The sun has been praised!');
-<<<<<<< HEAD
-=======
-            $(praiseButton.domNode).click();
-        }
-    },
-    holdFestival: function () {
-        this.renderTabIfInactive('Small village');
-        var festivalButton = game.villageTab.festivalBtn;
-        if (!festivalButton.enabled || !festivalButton.visible) return;
-
-        if (game.calendar.festivalDays === 0) {
-            $(festivalButton.domNode).click();
-            if (game.calendar.festivalDays !== 0) {
-                message('A festival has been held!');
-            }
-            
->>>>>>> 0aad7cb0
         }
     },
     sendHunters: function () {
@@ -313,23 +290,6 @@
     manager: undefined,
     build: function (name) {
         var button = this.getBuildButton(name);
-<<<<<<< HEAD
-=======
-        if (!button.enabled) return;
-
-        $(button.domNode).click();
-        message('Kittens Build: +1 ' + button.name);
-    },
-    isBuildable: function (name) {
-        var buildable = this.getBuild(name).unlocked;
-
-        if (buildable) {
-            var manager = this.craftManager;
-            var prices = this.getPrices(name);
-
-            for (i in prices) {
-                var price = prices[i];
->>>>>>> 0aad7cb0
 
         // @TODO: make buildings honor resource stocks
         if (!button || !button.enabled || !button.hasResources() || !options.auto.build.items[name].enabled) return;
