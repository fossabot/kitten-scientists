// ==UserScript==
// @name        Kitten Scientists
// @namespace   http://www.reddit.com/r/kittensgame/comments/34gb2u/kitten_scientists_automation_script/
// @description Launch Kitten Scientists
// @include     *bloodrizer.ru/games/kittens/*
// @include     file:///*kitten-game*
// @include     *kittensgame.com/web/*
// @version     1.5.0
// @grant       none
// @copyright   2015, cameroncondry
// ==/UserScript==

// ==========================================
// Begin Kitten Scientist's Automation Engine
// ==========================================

var version = 'Kitten Scientists version 1.5.0';
var address = '1MC7Vj5ovpq3mzn9JhyhYMPEBRFoRZgDwa';

// Game will be referenced in loadTest function
var game = null;
var i18ng = null;
var lang = 'en';

var run = function() {

    var i18nData = {
        'en': {
            'option.observe': 'Observe Astro Events',
            'option.festival': 'Hold Festivals',
            'option.praise': 'Auto Praise',
            'option.shipOverride': 'Force Ships to 243',
            'option.autofeed': 'Feed Leviathans',
            'option.hunt': 'Hunt',
            'option.crypto': 'Trade Blackcoin',
            'option.embassies': 'Build Embassies (Beta)',
            'option.explore': 'Explore (Deprecated)',
            'option.style': 'View Full Width',

            'filter.build': 'Building',
            'filter.craft': 'Crafting',
            'filter.upgrade': 'Upgrading',
            'filter.research': 'Researching',
            'filter.trade': 'Trading',
            'filter.hunt': 'Hunting',
            'filter.praise': 'Praising',
            'filter.faith': 'Order of the Sun',
            'filter.festival': 'Festivals',
            'filter.star': 'Astronomical Events',
            'filter.misc': 'Miscellaneous',

            'dispose.necrocorn': 'Kittens disposed of inefficient necrocorns',
            'blackcoin.buy': 'Kittens sold your Relics and bought {0} Blackcoins',
            'blackcoin.sell': 'Kittens sold your Blackcoins and bought {0} Relics',
            'act.explore': 'Your kittens started exploring node {0}-{1} of the map.',
            'act.feed': 'Kittens fed the Elders. The elders are pleased',
            'act.observe': 'Kitten Scientists have observed a star',
            'act.hunt': 'Sent kittens on {0} hunts',
            'act.build': 'Kittens have built a new {0}',
            'act.builds': 'Kittens have built a new {0} {1} times.',
            'act.craft': 'Kittens have crafted {0} {1}',
            'act.trade': 'Kittens have traded {0}x with {1}',

            'upgrade.space.mission': 'Kittens conducted a mission to {0}',
            'upgrade.space': 'Kittens conducted a {0}',
            'upgrade.race': 'Kittens met the {0}',
            'upgrade.building.pasture': 'Upgraded pastures to solar farms!',
            'upgrade.building.aqueduct': 'Upgraded aqueducts to hydro plants!',
            'upgrade.building.library': 'Upgraded libraries to data centers!',
            'upgrade.building.amphitheatre': 'Upgraded amphitheatres to broadcast towers!',
            'upgrade.upgrade': 'Kittens have bought the upgrade {0}',
            'upgrade.tech': 'Kittens have bought the tech {0}',

            'festival.hold': 'Kittens begin holding a festival',
            'festival.extend': 'Kittens extend the festival',

            'build.embassy': 'Built {0} embassy for {1}',
            'build.embassies': 'Built {0} embassies for {1}',

            'act.praise': 'Praised the sun! Accumulated {0} faith to {1} worship',
            'act.sun.discover': 'Kittens have discovered {0}',
            'act.sun.discovers': 'Kittens have discovered {0} {1} times.',

            'ui.items': 'items',
            'ui.disable.all': 'disable all',
            'ui.enable.all': 'enable all',
            'ui.craft.resources': 'resources',
            'ui.trigger': 'trigger',
            'ui.trigger.set': 'Enter a new trigger value for {0}. Should be in the range of 0 to 1.',
            'ui.limit': 'Limited',
            'ui.trigger.crypto.set': 'Enter a new trigger value for {0}. Corresponds to the amount of Relics needed before the exchange is made.',
            'ui.engine':'Enable Scientists',
            'ui.build': 'Bonfire',
            'ui.space': 'Space',
            'ui.craft': 'Crafting',
            'ui.upgrade': 'Unlocking',
            'ui.trade': 'Trading',
            'ui.faith': 'Religion',
            'ui.time': 'Time',
            'ui.options': 'Options',
            'ui.filter': 'Filters',
            'ui.distribute': 'Kitten Resources',
            'ui.max': 'Max: {0}',

            'ui.upgrade.upgrades': 'Upgrades',
            'ui.upgrade.techs': 'Techs',
            'ui.upgrade.races': 'Races',
            'ui.upgrade.missions': 'Missions',
            'ui.upgrade.buildings': 'Buildings',
            
            'ui.faith.addtion': 'addition',
            'option.faith.best.unicorn': 'Build Best Unicorn Building First',
            'option.faith.best.unicorn.desc': 'Include auto Sacrifice Unicorns if tears are not enough to build the best unicorn building',
            'option.faith.transcend': 'Auto Transcend',
            'act.transcend': 'Spend {0} epiphany, Transcend to T-level: {1}',
            'summary.transcend': 'Transcend {0} times',
            'filter.transcend': 'Transcend',
            'option.faith.adore': 'Auto Adore the Galaxy',
            'act.adore': 'Adore the galaxy! Accumulated {0} worship to {1} epiphany',
            'summary.adore': 'Accumulated {0} epiphany by adore the galaxy',
            'filter.adore': 'Adoring',
            'adore.trigger.set': 'Enter a new trigger value for AutoAdore. Should be in the range of 0 to 1.\nKS will AutoAdore if the Solor Revolutuin Bonus brought by praising the sun once after adore can reach the trigger of maximum.\n\nNote: The solar revolution bonus will diminish after reaching 75% of the maximum.',

            'resources.add': 'add resources',
            'resources.clear.unused': 'clear unused',
            'resources.stock': 'Stock: {0}',
            'resources.consume': 'Comsume: {0}',
            'resources.del': 'del',
            'resources.stock.set': 'Stock for {0}',
            'resources.consume.set': 'Consume rate for {0}',
            'resources.del.confirm': 'Delete resource controls for {0}?',

            'status.ks.enable': 'Enabling the kitten scientists!',
            'status.ks.disable': 'Disabling the kitten scientists!',
            'status.sub.enable': 'Enabled {0}',
            'status.auto.enable': 'Enable Auto {0}',
            'status.sub.disable': 'Disabled {0}',
            'status.auto.disable': 'Disable Auto {0}',

            'trade.limited': 'Trading with {0}: limited to only occur when profitable based off relative production time',
            'trade.unlimited': 'Trading with {0}: unlimited',
            'trade.seasons': 'seasons',
            'trade.season.enable': 'Enabled trading with {0} in the {1}',
            'trade.season.disable': 'Disabled trading with {0} in the {1}',

            'filter.enable': 'Enable {0} Filter',
            'filter.disable': 'Disabled {0} Filter',

            'craft.limited': 'Crafting {0}: limited to be proportional to cost ratio',
            'craft.unlimited': 'Crafting {0}: unlimited',

            'distribute.limited': 'Distribute to {0}: stop when reach max',
            'distribute.unlimited': 'Distribute to {0}: unlimited',
            'act.distribute': 'Distribute a kitten to {0}',
            'ui.max.set': 'Maximum for {0}',
            'summary.distribute': 'Help {0} kittens to find job',
            'filter.distribute': 'Distribute',

            'option.promote': 'Promote Leader',
            'act.promote': 'Kittens\' leader has been promoted to rank {0}',
            'filter.promote': 'Promote leader',
            'summary.promote': 'Promoted leader {0} times',

            'ui.timeCtrl': 'Time Control',
            'option.accelerate': 'Tempus Fugit',
            'act.accelerate': 'Accelerate time!',
            'filter.accelerate': 'Tempus Fugit',
            'summary.accelerate': 'Accelerate time {0} times',
            'option.time.skip': 'Time Skip',
            'act.time.skip': 'Kittens combuste Time crystal, {0} years skiped!',
            'ui.cycles': 'cycles',
            'ui.maximum': 'Maximum',
            'time.skip.cycle.enable': 'Enable time skip in cycle {0} and allow skip over this cycle',
            'time.skip.cycle.disable': 'Disable time skip in cycle {0} and disallow skip over this cycle',
            'time.skip.season.enable': 'Enable time skip in the {0}',
            'time.skip.season.disable': 'Disable time skip in the {0}',
            'time.skip.trigger.set': 'Enter a new trigger value for Time Skip (Combust time crystal). Should be a positive integer.',
            'summary.time.skip': 'Skip {0} years',
            'filter.time.skip': 'Time Skip',
            'option.time.reset': 'Reset Timeline (Danger!)',
            'status.reset.check.enable': 'Enable check {0} before Reset Timeline',
            'status.reset.check.disable': 'Disable check {0} before Reset Timeline',
            'ui.min': 'Min: {0}',
            'reset.check.trigger.set': 'Enter a new trigger value for {0}.\n-1 meaning must build this building until exceeding resource limit.',
            'reset.check': 'Trigger for {0} : {1}, you have {2}',
            'reset.checked': 'All conditions are met, the timeline will restart in next few seconds!',
            'reset.tip': 'You can cancel this reset by disable "Kitten Scientists" or "Time Control" or "Reset Timeline"',
            'reset.countdown.10': '10 - Harvesting catnip',
            'reset.countdown.9': '&nbsp;9 - Sacrificing Unicorns',
            'reset.countdown.8': '&nbsp;8 - Releasing lizards',
            'reset.countdown.7': '&nbsp;7 - Disassembling railguns',
            'reset.countdown.6': '&nbsp;6 - Starting time engines',
            'reset.countdown.5': '&nbsp;5 - Melting blackcoins',
            'reset.countdown.4': '&nbsp;4 - Turning off satellite',
            'reset.countdown.3': '&nbsp;3 - Opening temporal rifts',
            'reset.countdown.2': '&nbsp;2 - Boosting the chronoforge',
            'reset.countdown.1': '&nbsp;1 - Time engine start',
            'reset.countdown.0': '&nbsp;0 - Temporal rifts opened!',
            'reset.last.message': 'See you next poincaré recurrence',
            'reset.after': 'Nice to meet you, the cute Kittens Scientists will serve you',
            'reset.cancel.message': 'Timeline Reset canceled.',
            'reset.cancel.activity': 'Meoston, We Have a Problem.',
            'summary.time.reset.title': 'Summary of the last {0} timelines',
            'summary.time.reset.content': 'Gain {0} Karma.<br>Gain {1} Paragon.',
            'ui.close': 'close',

            'option.fix.cry': 'Fix Cryochamber',
            'act.fix.cry': 'Kittens fix {0} Cryochambers',
            'summary.fix.cry': 'Fix {0} Cryochambers',

            'summary.festival': 'Held {0} festivals',
            'summary.stars': 'Observed {0} stars',
            'summary.praise': 'Accumulated {0} worship by praising the sun',
            'summary.hunt': 'Sent adorable kitten hunters on {0} hunts',
            'summary.embassy': 'Built {0} embassies',
            'summary.necrocorn': 'Fed the elders {0} necrocorns',
            'summary.tech': 'Researched: {0}',
            'summary.upgrade': 'Upgraded: {0}',
            'summary.building': 'Built: +{0} {1}',
            'summary.sun': 'Discovered: +{0} {1}',
            'summary.craft': 'Crafted: +{0} {1}',
            'summary.trade': 'Traded: {0}x {1}',
            'summary.year': 'year',
            'summary.years': 'years',
            'summary.separator': ' and ',
            'summary.day': 'day',
            'summary.days': 'days',
            'summary.head': 'Summary of the last {0}',
            'summary.show': 'Show activity',
        },
        'zh': {
            'option.observe': '观测天文事件',
            'option.festival': '举办节日',
            'option.praise': '赞美太阳',
            'option.shipOverride': '强制243船',
            'option.autofeed': '献祭上古神',
            'option.hunt': '狩猎',
            'option.crypto': '黑币交易',
            'option.embassies': '建造大使馆 (Beta)',
            'option.explore': '探索 (废弃)',
            'option.style': '占满屏幕',

            'filter.build': '建筑',
            'filter.craft': '工艺',
            'filter.upgrade': '升级',
            'filter.research': '研究',
            'filter.trade': '贸易',
            'filter.hunt': '狩猎',
            'filter.praise': '赞美太阳',
            'filter.faith': '太阳秩序',
            'filter.festival': '节日',
            'filter.star': '天文事件',
            'filter.misc': '杂项',

            'dispose.necrocorn': '小猫处理掉了影响效率的多余死灵兽',
            'blackcoin.buy': '小猫出售遗物并买入 {0} 黑币',
            'blackcoin.sell': '小猫出售黑币并买入了 {0} 遗物',
            'act.explore': '小猫开始探索地图上的节点 {0}-{1}',
            'act.feed': '小猫向上古神献上祭品。上古神很高兴',
            'act.observe': '小猫珂学家观测到一颗流星',
            'act.hunt': '派出 {0} 波小猫去打猎',
            'act.build': '小猫建造了一个 {0}',
            'act.builds': '小猫建造了 {1} 个新的 {0}',
            'act.craft': '小猫制作了 {0} {1}',
            'act.trade': '小猫与 {1} 交易 {0} 次',

            'upgrade.space.mission': '小猫执行了 {0} 的任务',
            'upgrade.space': '小猫执行了 {0}',
            'upgrade.race': '小猫遇到了 {0}',
            'upgrade.building.pasture': '牧场 升级为 太阳能发电站 !',
            'upgrade.building.aqueduct': '水渠 升级为 水电站 !',
            'upgrade.building.library': '图书馆 升级为 数据中心!',
            'upgrade.building.amphitheatre': '剧场 升级为 广播塔!',
            'upgrade.upgrade': '小猫发明了 {0}',
            'upgrade.tech': '小猫掌握了 {0}',

            'festival.hold': '小猫开始举办节日',
            'festival.extend': '小猫延长了节日',

            'build.embassy': '在 {1} 设立了 {0} 个大使馆',
            'build.embassies': '在 {1} 设立了 {0} 个大使馆',

            'act.praise': '赞美太阳! 转化 {0} 信仰为 {1} 虔诚',
            'act.sun.discover': '小猫在 {0} 方面获得顿悟',
            'act.sun.discovers': '小猫在 {0} 方面获得 {1} 次顿悟',

            'ui.items': '项目',
            'ui.disable.all': '全部禁用',
            'ui.enable.all': '全部启用',
            'ui.craft.resources': '资源',
            'ui.trigger': '触发条件',
            'ui.trigger.set': '输入新的 {0} 触发值，取值范围为 0 到 1 的小数。',
            'ui.limit': '限制',
            'ui.trigger.crypto.set': '输入一个新的 {0} 触发值,\n遗物数量达到触发值时会进行黑笔交易。',
            'ui.engine':'启用小猫珂学家',
            'ui.build': '营火',
            'ui.space': '太空',
            'ui.craft': '工艺',
            'ui.upgrade': '升级',
            'ui.trade': '贸易',
            'ui.faith': '宗教',
            'ui.time': '时间',
            'ui.options': '选项',
            'ui.filter': '日志过滤',
            'ui.distribute': '猫力资源',
            'ui.max': 'Max: {0}',

            'ui.upgrade.upgrades': '升级',
            'ui.upgrade.techs': '科技',
            'ui.upgrade.races': '探险队出发!',
            'ui.upgrade.missions': '探索星球',
            'ui.upgrade.buildings': '建筑',

            'ui.faith.addtion': '附加',
            'option.faith.best.unicorn': '优先最佳独角兽建筑',
            'option.faith.best.unicorn.desc': '当眼泪不够建造最佳独角兽建筑时也会自动献祭独角兽',
            'option.faith.transcend': '自动超越',
            'act.transcend': '消耗 {0} 顿悟，达到超越 {1}',
            'summary.transcend': '超越了 {0} 次',
            'filter.transcend': '超越',
            'option.faith.adore': '赞美群星',
            'act.adore': '赞美群星! 转化 {0} 虔诚为 {1} 顿悟',
            'summary.adore': '通过赞美群星积累了 {0} 顿悟',
            'filter.adore': '赞美群星',
            'adore.trigger.set': '为自动赞美群星设定一个新触发值，取值范围为 0 到 1 的小数。\n如果赞美群星后第一次赞美太阳可将太阳革命加成恢复到(触发值*太阳革命太阳革命极限加成)，那么珂学家将自动赞美群星。\n\n注意：太阳革命加成在到达上限的75%后便会收益递减。',

            'resources.add': '添加资源',
            'resources.clear.unused': '清除未使用',
            'resources.stock': '库存: {0}',
            'resources.consume': '消耗率: {0}',
            'resources.del': '删除',
            'resources.stock.set': '设置 {0} 的库存',
            'resources.consume.set': '设置 {0} 的消耗率',
            'resources.del.confirm': '确定要取消 {0} 的库存控制?',

            'status.ks.enable': '神说，要有猫猫珂学家!',
            'status.ks.disable': '太敬业了，该歇了',
            'status.sub.enable': '启用 {0}',
            'status.auto.enable': '启用自动化 {0}',
            'status.sub.disable': '禁用 {0}',
            'status.auto.disable': '禁用自动化 {0}',

            'trade.limited': '与 {0} 的交易限制为比产量更优时才会触发',
            'trade.unlimited': '取消与 {0} 交易的限制',
            'trade.seasons': '季节',
            'trade.season.enable': '启用在 {1} 与 {0} 的交易',
            'trade.season.disable': '停止在 {1} 与 {0} 的交易',

            'filter.enable': '过滤 {0}',
            'filter.disable': '取消过滤 {0}',

            'craft.limited': '制作 {0} 受库存消耗比率的限制',
            'craft.unlimited': '制作 {0} 不受限制',

            'distribute.limited': '分配 {0} 受限于最大值',
            'distribute.unlimited': '分配 {0} 不受限',
            'act.distribute': '分配一只猫猫成为 {0}',
            'ui.max.set': '设置 {0} 的最大值',
            'summary.distribute': '帮助 {0} 只猫猫找到工作',
            'filter.distribute': '猫口分配',

            'option.promote': '提拔领袖',
            'act.promote': '领袖被提拔到 {0} 级',
            'filter.promote': '提拔领袖',
            'summary.promote': '提拔领袖 {0} 次',

            'ui.timeCtrl': '时间操纵',
            'option.accelerate': '时间加速',
            'act.accelerate': '固有时制御，二倍速!',
            'filter.accelerate': '时间加速',
            'summary.accelerate': '加速时间 {0} 次',
            'option.time.skip': '时间跳转',
            'act.time.skip': '燃烧时间水晶, 跳过接下来的 {0} 年!',
            'ui.cycles': '周期',
            'ui.maximum': '上限',
            'time.skip.cycle.enable': '启用在 {0} 跳转时间并允许跳过该周期',
            'time.skip.cycle.disable': '停止在 {0} 跳转时间并禁止跳过该周期',
            'time.skip.season.enable': '启用在 {0} 跳转时间',
            'time.skip.season.disable': '停止在 {0} 跳转时间',
            'time.skip.trigger.set': '为跳转时间(燃烧时间水晶)设定一个新触发值，取值范围为正整数',
            'summary.time.skip': '跳过 {0} 年',
            'filter.time.skip': '时间跳转',
            'option.time.reset': '重启时间线 (危险!)',
            'status.reset.check.enable': '在重启时间线前检查 {0}',
            'status.reset.check.disable': '在重启时间线前不检查 {0}',
            'ui.min': 'Min: {0}',
            'reset.check.trigger.set': '为 {0} 设置新的触发值.\n-1 表示必须将此建筑建造至超过资源上限为止',
            'reset.check': '{0} 的触发值: {1}, 现在共有 {2}',
            'reset.checked': '所有条件都已满足，时间线将在几秒后重启!',
            'reset.tip': '你可以通过取消 "启用小猫珂学家" 或 "时间操控" 或 "重启时间线" 以取消此次重启',
            'reset.countdown.10': '10 - 正在收获猫薄荷',
            'reset.countdown.9': '&nbsp;9 - 正在献祭独角兽',
            'reset.countdown.8': '&nbsp;8 - 正在放生蜥蜴',
            'reset.countdown.7': '&nbsp;7 - 正在拆解电磁炮',
            'reset.countdown.6': '&nbsp;6 - 正在启动时间引擎',
            'reset.countdown.5': '&nbsp;5 - 正在融化黑币',
            'reset.countdown.4': '&nbsp;4 - 正在关闭卫星',
            'reset.countdown.3': '&nbsp;3 - 正在打开时空裂隙',
            'reset.countdown.2': '&nbsp;2 - 正在启动时间锻造',
            'reset.countdown.1': '&nbsp;1 - 时间引擎已启动!',
            'reset.countdown.0': '&nbsp;0 - 时空裂缝已打开!',
            'reset.last.message': '我们下个庞加莱回归再见',
            'reset.after': '初次见面，可爱的猫猫科学家为您服务',
            'reset.cancel.message': '重启时间线计划取消.',
            'reset.cancel.activity': '喵斯顿，我们有麻烦了.',
            'summary.time.reset.title': '过去 {0} 个时间线的总结',
            'summary.time.reset.content': '获得 {0} 业.<br>获得 {1} 领导力.',
            'ui.close': '关闭',

            'option.fix.cry': '修复冷冻仓',
            'act.fix.cry': '小猫修复了 {0} 个冷冻仓',
            'summary.fix.cry': '修复了 {0} 个冷冻仓',

            'summary.festival': '举办了 {0} 次节日',
            'summary.stars': '观测了 {0} 颗流星',
            'summary.praise': '通过赞美太阳积累了 {0} 虔诚',
            'summary.hunt': '派出了 {0} 批可爱的小猫猎人',
            'summary.embassy': '设立了 {0} 个大使馆',
            'summary.necrocorn': '向上古神献祭 {0} 只死灵兽',
            'summary.tech': '掌握了 {0}',
            'summary.upgrade': '发明了 {0}',
            'summary.building': '建造了 {0} 个 {1}',
            'summary.sun': '在 {1} 方面顿悟 {0} 次',
            'summary.craft': '制作了 {0} 个 {1}',
            'summary.trade': '与 {1} 贸易了 {0} 次',
            'summary.year': '年',
            'summary.years': '年',
            'summary.separator': ' ',
            'summary.day': '天',
            'summary.days': '天',
            'summary.head': '过去 {0} 的总结',
            'summary.show': '总结',
        },
    };
    if (!i18nData[lang]) {
        console.error(lang + ' not found')
        i18nData[lang] = i18nData['en'];
    }

    var i18n = function(key, args) {
        if (key[0] == "$")
            return i18ng(key.slice(1));
        value = i18nData[lang][key];
        if (typeof value === 'undefined') {
            value = i18nData['en'][key];
            if (!value) {
                console.error('key "' + key + '" not found')
                return '$' + key;
            }
            console.error('Key "' + key + '" not found in ' + lang)
        }
        if (args)
            for (var i = 0; i < args.length; i++)
                value = value.replace('{' + i + '}', args[i])
        return value;
    }

    var options = {
        // When debug is enabled, messages that go to the game log are also logged using window.console.
        debug: false,

        // The interval at which the internal processing loop is run, in milliseconds.
        interval: 2000,

        // The default color for KS messages in the game log (like enabling and disabling items).
        msgcolor: '#aa50fe', // dark purple
        // The color for activity summaries.
        summarycolor: '#009933', // light green
        // The color for log messages that are about activities (like festivals and star observations).
        activitycolor: '#E65C00', // orange
        // The color for resources with stock counts higher than current resource max
        stockwarncolor: '#DD1E00',

        // The default consume rate.
        consume: 0.6,

        // The default settings for game automation.
        auto: {
            // Settings related to KS itself.
            engine: {
                // Should any automation run at all?
                enabled: false
            },
            // split form faith to make "Best Unicorn Building" easily
            unicorn: {
                items: {
                    unicornPasture:     {require: false,         enabled: true,  variant: 'zp', label: i18n('$buildings.unicornPasture.label'), checkForReset: true, triggerForReset: -1},
                    unicornTomb:        {require: false,         enabled: false, variant: 'z',  label: i18n('$religion.zu.unicornTomb.label'), checkForReset: true, triggerForReset: -1},
                    ivoryTower:         {require: false,         enabled: false, variant: 'z',  label: i18n('$religion.zu.ivoryTower.label'), checkForReset: true, triggerForReset: -1},
                    ivoryCitadel:       {require: false,         enabled: false, variant: 'z',  label: i18n('$religion.zu.ivoryCitadel.label'), checkForReset: true, triggerForReset: -1},
                    skyPalace:          {require: false,         enabled: false, variant: 'z',  label: i18n('$religion.zu.skyPalace.label'), checkForReset: true, triggerForReset: -1},
                    unicornUtopia:      {require: 'gold',        enabled: false, variant: 'z',  label: i18n('$religion.zu.unicornUtopia.label'), checkForReset: true, triggerForReset: -1},
                    sunspire:           {require: 'gold',        enabled: false, variant: 'z',  label: i18n('$religion.zu.sunspire.label'), checkForReset: true, triggerForReset: -1},
                }
            },
            faith: {
                // Should religion building be automated?
                enabled: true,
                // At what percentage of the storage capacity should KS build faith buildings?
                trigger: 0,
                // Additional options
                addition: {
                    bestUnicornBuilding:    {enabled: true,  misc: true, label: i18n('option.faith.best.unicorn')},
                    autoPraise:             {enabled: true,  misc: true, label: i18n('option.praise')},
                    // Former [Faith Reset]
                    adore:                  {enabled: false, misc: true, label: i18n('option.faith.adore'), subTrigger: 0.75},
                    transcend:              {enabled: false, misc: true, label: i18n('option.faith.transcend')},
                },
                // Which religious upgrades should be researched?
                items: {
                    // Variant denotes which category the building or upgrade falls within in the Religion tab.
                    // Ziggurats are variant z.
                    // UNICORN BUILDING START
                    // unicornPasture:     {require: false,         enabled: true,  variant: 'zp', label: i18n('$buildings.unicornPasture.label')},
                    // unicornTomb:        {require: false,         enabled: false, variant: 'z'},
                    // ivoryTower:         {require: false,         enabled: false, variant: 'z'},
                    // ivoryCitadel:       {require: false,         enabled: false, variant: 'z'},
                    // skyPalace:          {require: false,         enabled: false, variant: 'z'},
                    // unicornUtopia:      {require: 'gold',        enabled: false, variant: 'z'},
                    // sunspire:           {require: 'gold',        enabled: false, variant: 'z'},
                    // UNICORN BUILDING END
                    marker:             {require: 'unobtainium', enabled: false, variant: 'z', checkForReset: true, triggerForReset: -1},
                    unicornGraveyard:   {require: false,         enabled: false, variant: 'z', checkForReset: true, triggerForReset: -1},
                    unicornNecropolis:  {require: false,         enabled: false, variant: 'z', checkForReset: true, triggerForReset: -1},
                    blackPyramid:       {require: 'unobtainium', enabled: false, variant: 'z', checkForReset: true, triggerForReset: -1},
                    // Order of the Sun is variant s.
                    solarchant:         {require: 'faith',       enabled: true,  variant: 's', checkForReset: true, triggerForReset: -1},
                    scholasticism:      {require: 'faith',       enabled: true,  variant: 's', checkForReset: true, triggerForReset: -1},
                    goldenSpire:        {require: 'faith',       enabled: true,  variant: 's', checkForReset: true, triggerForReset: -1},
                    sunAltar:           {require: 'faith',       enabled: true,  variant: 's', checkForReset: true, triggerForReset: -1},
                    stainedGlass:       {require: 'faith',       enabled: true,  variant: 's', checkForReset: true, triggerForReset: -1},
                    solarRevolution:    {require: 'faith',       enabled: true,  variant: 's', checkForReset: true, triggerForReset: -1},
                    basilica:           {require: 'faith',       enabled: true,  variant: 's', checkForReset: true, triggerForReset: -1},
                    templars:           {require: 'faith',       enabled: true,  variant: 's', checkForReset: true, triggerForReset: -1},
                    apocripha:          {require: 'faith',       enabled: false, variant: 's', checkForReset: true, triggerForReset: -1},
                    transcendence:      {require: 'faith',       enabled: true,  variant: 's', checkForReset: true, triggerForReset: -1},
                    // Cryptotheology is variant c.
                    blackObelisk:       {require: false,         enabled: false, variant: 'c', checkForReset: true, triggerForReset: -1},
                    blackNexus:         {require: false,         enabled: false, variant: 'c', checkForReset: true, triggerForReset: -1},
                    blackCore:          {require: false,         enabled: false, variant: 'c', checkForReset: true, triggerForReset: -1},
                    singularity:        {require: false,         enabled: false, variant: 'c', checkForReset: true, triggerForReset: -1},
                    blackLibrary:       {require: false,         enabled: false, variant: 'c', checkForReset: true, triggerForReset: -1},
                    blackRadiance:      {require: false,         enabled: false, variant: 'c', checkForReset: true, triggerForReset: -1},
                    blazar:             {require: false,         enabled: false, variant: 'c', checkForReset: true, triggerForReset: -1},
                    darkNova:           {require: false,         enabled: false, variant: 'c', checkForReset: true, triggerForReset: -1},
                    holyGenocide:       {require: false,         enabled: false, variant: 'c', checkForReset: true, triggerForReset: -1},
                }
            },
            build: {
                // Should buildings be built automatically?
                enabled: true,
                // When a building requires a certain resource (this is what their *require* property refers to), then
                // this is the percentage of the storage capacity of that resource, that has to be met for the building
                // to be built.
                trigger: 0,
                // The items that be automatically built.
                // Every item can define a required resource. This resource has to be available at a certain capacity for
                // the building to be built. The capacity requirement is defined by the trigger value set for the section.
                //
                // Additionally, for upgradeable buildings, the item can define which upgrade stage it refers to.
                // For upgraded buildings, the ID (or internal name) of the building can be controlled through the *name*
                // property. For other buildings, the key of the item itself is used.
                items: {
                    // housing
                    hut:            {require: 'wood',        enabled: false, max:-1, checkForReset: true, triggerForReset: -1},
                    logHouse:       {require: 'minerals',    enabled: false, max:-1, checkForReset: true, triggerForReset: -1},
                    mansion:        {require: 'titanium',    enabled: false, max:-1, checkForReset: true, triggerForReset: -1},

                    // craft bonuses
                    workshop:       {require: 'minerals',    enabled: true, max:-1, checkForReset: true, triggerForReset: -1},
                    factory:        {require: 'titanium',    enabled: true, max:-1, checkForReset: true, triggerForReset: -1},

                    // production
                    field:          {require: 'catnip',      enabled: true, max:-1, checkForReset: true, triggerForReset: -1},
                    pasture:        {require: 'catnip',      enabled: true, max:-1, stage: 0, checkForReset: true, triggerForReset: -1},
                    solarFarm:      {require: 'titanium',    enabled: true, max:-1, stage: 1, name: 'pasture', checkForReset: true, triggerForReset: -1},
                    mine:           {require: 'wood',        enabled: true, max:-1, checkForReset: true, triggerForReset: -1},
                    lumberMill:     {require: 'minerals',    enabled: true, max:-1, checkForReset: true, triggerForReset: -1},
                    aqueduct:       {require: 'minerals',    enabled: true, max:-1, stage: 0, checkForReset: true, triggerForReset: -1},
                    hydroPlant:     {require: 'titanium',    enabled: true, max:-1, stage: 1, name: 'aqueduct', checkForReset: true, triggerForReset: -1},
                    oilWell:        {require: 'coal',        enabled: true, max:-1, checkForReset: true, triggerForReset: -1},
                    quarry:         {require: 'coal',        enabled: true, max:-1, checkForReset: true, triggerForReset: -1},

                    // conversion
                    smelter:        {require: 'minerals',    enabled: true,  max:-1, checkForReset: true, triggerForReset: -1},
                    biolab:         {require: 'science',     enabled: false, max:-1, checkForReset: true, triggerForReset: -1},
                    calciner:       {require: 'titanium',    enabled: false, max:-1, checkForReset: true, triggerForReset: -1},
                    reactor:        {require: 'titanium',    enabled: false, max:-1, checkForReset: true, triggerForReset: -1},
                    accelerator:    {require: 'titanium',    enabled: false, max:-1, checkForReset: true, triggerForReset: -1},
                    steamworks:     {require: false,         enabled: false, max:-1, checkForReset: true, triggerForReset: -1},
                    magneto:        {require: false,         enabled: false, max:-1, checkForReset: true, triggerForReset: -1},

                    // science
                    library:        {require: 'wood',        enabled: true, max:-1, stage: 0, checkForReset: true, triggerForReset: -1},
                    dataCenter:     {require: false,         enabled: true, max:-1, stage: 1, name: 'library', checkForReset: true, triggerForReset: -1},
                    academy:        {require: 'wood',        enabled: true, max:-1, checkForReset: true, triggerForReset: -1},
                    observatory:    {require: 'iron',        enabled: true, max:-1, checkForReset: true, triggerForReset: -1},

                    // other
                    amphitheatre:   {require: 'minerals',    enabled: true, max:-1, stage: 0, checkForReset: true, triggerForReset: -1},
                    broadcastTower: {require: 'titanium',    enabled: true, max:-1, stage: 1, name: 'amphitheatre', checkForReset: true, triggerForReset: -1},
                    tradepost:      {require: 'gold',        enabled: true, max:-1, checkForReset: true, triggerForReset: -1},
                    chapel:         {require: 'minerals',    enabled: true, max:-1, checkForReset: true, triggerForReset: -1},
                    temple:         {require: 'gold',        enabled: true, max:-1, checkForReset: true, triggerForReset: -1},
                    mint:           {require: false,         enabled: false,max:-1,  checkForReset: true, triggerForReset: -1},
                    // unicornPasture: {require: false,         enabled: true},
                    ziggurat:       {require: false,         enabled: true, max:-1, checkForReset: true, triggerForReset: -1},
                    chronosphere:   {require: 'unobtainium', enabled: true, max:-1, checkForReset: true, triggerForReset: -1},
                    aiCore:         {require: false,         enabled: false,max:-1,  checkForReset: true, triggerForReset: -1},
                    brewery:        {require: false,         enabled: false,max:-1,  checkForReset: true, triggerForReset: -1},

                    // storage
                    barn:           {require: 'wood',        enabled: true, max:-1, checkForReset: true, triggerForReset: -1},
                    harbor:         {require: false,         enabled: false,max:-1,  checkForReset: true, triggerForReset: -1},
                    warehouse:      {require: false,         enabled: false,max:-1,  checkForReset: true, triggerForReset: -1}
                }
            },
            space: {
                // Should space buildings be built automatically?
                enabled: false,
                // The functionality of the space section is identical to the build section. It just needs to be treated
                // seperately, because the game internals are slightly different.
                trigger: 0,
                items: {
                    // Cath
                    spaceElevator:  {require: 'unobtainium', enabled: false, max:-1, checkForReset: true, triggerForReset: -1},
                    sattelite:      {require: 'titanium',    enabled: false, max:-1, checkForReset: true, triggerForReset: -1},
                    spaceStation:   {require: 'oil',         enabled: false, max:-1, checkForReset: true, triggerForReset: -1},

                    // Moon
                    moonOutpost:    {require: 'uranium',     enabled: false, max:-1, checkForReset: true, triggerForReset: -1},
                    moonBase:       {require: 'unobtainium', enabled: false, max:-1, checkForReset: true, triggerForReset: -1},

                    // Dune
                    planetCracker:  {require: 'science',     enabled: false, max:-1, checkForReset: true, triggerForReset: -1},
                    hydrofracturer: {require: 'science',     enabled: false, max:-1, checkForReset: true, triggerForReset: -1},
                    spiceRefinery:  {require: 'science',     enabled: false, max:-1, checkForReset: true, triggerForReset: -1},

                    // Piscine
                    researchVessel: {require: 'titanium',    enabled: false, max:-1, checkForReset: true, triggerForReset: -1},
                    orbitalArray:   {require: 'eludium',     enabled: false, max:-1, checkForReset: true, triggerForReset: -1},

                    // Helios
                    sunlifter:          {require: 'eludium', enabled: false, max:-1, checkForReset: true, triggerForReset: -1},
                    containmentChamber: {require: 'science', enabled: false, max:-1, checkForReset: true, triggerForReset: -1},
                    heatsink:           {require: 'thorium', enabled: false, max:-1, checkForReset: true, triggerForReset: -1},
                    sunforge:           {require: false,     enabled: false, max:-1, checkForReset: true, triggerForReset: -1},

                    // T-Minus
                    cryostation:    {require: 'eludium',     enabled: false, max:-1, checkForReset: true, triggerForReset: -1},

                    // Kairo
                    spaceBeacon:    {require: 'antimatter',  enabled: false, max:-1, checkForReset: true, triggerForReset: -1},

                    // Yarn
                    terraformingStation: {require: 'antimatter',  enabled: false, max:-1, checkForReset: true, triggerForReset: -1},
                    hydroponics:         {require: 'kerosene',    enabled: false, max:-1, checkForReset: true, triggerForReset: -1},

                    // Umbra
                    hrHarvester:    {require: 'antimatter',  enabled: false, max:-1, checkForReset: true, triggerForReset: -1},

                    // Charon
                    entangler:    {require: 'antimatter',  enabled: false, max:-1, checkForReset: true, triggerForReset: -1},

                    // Centaurus
                    tectonic:   {require: 'antimatter', enabled: false, max:-1, checkForReset: true, triggerForReset: -1},
                    moltenCore: {require: 'uranium',    enabled: false, max:-1, checkForReset: true, triggerForReset: -1}
                }
            },
            time: {
                // Should time upgrades be built automatically?
                enabled: false,
                trigger: 0,
                items: {
                    // Variants denote whether these buildings fall within the Chronoforge or Void categories.
                    // Chronoforge has variant chrono.
                    temporalBattery:     {require: false,          enabled: false, variant: 'chrono', checkForReset: true, triggerForReset: -1},
                    blastFurnace:        {require: false,          enabled: false, variant: 'chrono', checkForReset: true, triggerForReset: -1},
                    temporalAccelerator: {require: false,          enabled: false, variant: 'chrono', checkForReset: true, triggerForReset: -1},
                    temporalImpedance:   {require: false,          enabled: false, variant: 'chrono', checkForReset: true, triggerForReset: -1},
                    ressourceRetrieval:  {require: false,          enabled: false, variant: 'chrono', checkForReset: true, triggerForReset: -1},

                    // Void Space has variant void.
                    cryochambers:        {require: false,          enabled: false, variant: 'void', checkForReset: true, triggerForReset: -1},
                    voidHoover:          {require: 'antimatter',   enabled: false, variant: 'void', checkForReset: true, triggerForReset: -1},
                    voidRift:            {require: false,          enabled: false, variant: 'void', checkForReset: true, triggerForReset: -1},
                    chronocontrol:       {require: 'temporalFlux', enabled: false, variant: 'void', checkForReset: true, triggerForReset: -1},
                    voidResonator:       {require: false,          enabled: false, variant: 'void', checkForReset: true, triggerForReset: -1}
                }
            },
            timeCtrl: {
                enabled: true,
                items: {
                    accelerateTime:     {enabled: true,  subTrigger: 1,     misc: true, label: i18n('option.accelerate')},
                    timeSkip:           {enabled: false, subTrigger: 5,     misc: true, label: i18n('option.time.skip'), maximum: 50,
                        0: false, 1: false, 2: false, 3: false, 4: false, 5: false, 6: false, 7: false, 8: false, 9: false,
                        spring: true, summer: false, autumn: false, winter: false},
                    reset:              {enabled: false, subTrigger: 99999, misc: true, label: i18n('option.time.reset')}
                }
            },
            craft: {
                // Should resources be crafted automatically?
                enabled: true,
                // Every item can define a required resource with the *require* property.
                // At what percentage of the storage capacity of that required resource should the listed resource be crafted?
                trigger: 0.95,
                // The items that can be crafted.
                // In addition to the *require* property, which is explained above, items can also define a *max*. If they
                // do, no more than that resource will be automatically produced. This feature can not be controlled through
                // the UI and is not used for any resource by default.
                // The *limited* property tells KS to craft resources whenever the ratio of the component cost of the stored resources
                // to the number of stored components is greater than the limit ratio "limRat".
                // This means that if limRat is 0.5, then if you have 1000 beams and 500 beams worth of scaffolds, 250 of the beams
                // will be crafted into scaffolds. If instead limRat is 0.75, 625 of the beams will be crafted into scaffolds for a final result
                // of 1125 beams-worth of scaffolds and 375 remaining beams.
                // Currently, limRat is not modifiable through the UI, though if there is demand, perhaps this will be added in the future.
                // Limited has a few other effects like balancing plates and steel while minimizing iron waste

                // TLDR: The purpose of the limited property is to proportionally distribute raw materials
                // across all crafted resources without wasting raw materials.

                items: {
                    wood:       {require: 'catnip',      max: 0, limited: true,  limRat: 0.5, enabled: true},
                    beam:       {require: 'wood',        max: 0, limited: true,  limRat: 0.5, enabled: true},
                    slab:       {require: 'minerals',    max: 0, limited: true,  limRat: 0.5, enabled: true},
                    steel:      {require: 'coal',        max: 0, limited: true,  limRat: 0.5, enabled: true},
                    plate:      {require: 'iron',        max: 0, limited: true,  limRat: 0.5, enabled: true},
                    alloy:      {require: 'titanium',    max: 0, limited: true,  limRat: 0.5, enabled: true},
                    concrate:   {require: false,         max: 0, limited: true,  limRat: 0.5, enabled: true},
                    gear:       {require: false,         max: 0, limited: true,  limRat: 0.5, enabled: true},
                    scaffold:   {require: false,         max: 0, limited: true,  limRat: 0.5, enabled: true},
                    ship:       {require: false,         max: 0, limited: true,  limRat: 0.5, enabled: true},
                    tanker:     {require: false,         max: 0, limited: true,  limRat: 0.5, enabled: true},
                    parchment:  {require: false,         max: 0, limited: false, limRat: 0.5, enabled: true},
                    manuscript: {require: 'culture',     max: 0, limited: true,  limRat: 0.5, enabled: true},
                    compedium: {require: 'science',      max: 0, limited: true,  limRat: 0.5, enabled: true},
                    blueprint:  {require: 'science',     max: 0, limited: true,  limRat: 0.5, enabled: true},
                    kerosene:   {require: 'oil',         max: 0, limited: true,  limRat: 0.5, enabled: true},
                    megalith:   {require: false,         max: 0, limited: true,  limRat: 0.5, enabled: true},
                    eludium:    {require: 'unobtainium', max: 0, limited: true,  limRat: 0.5, enabled: true},
                    thorium:    {require: 'uranium',     max: 0, limited: true,  limRat: 0.5, enabled: true}
                }
            },
            trade: {
                // Should KS automatically trade?
                enabled: true,
                // Every trade can define a required resource with the *require* property.
                // At what percentage of the storage capacity of that required resource should the trade happen?
                trigger: 0.98,
                // Trades can be limited to only happen during specific seasons. This is because trades with certain races
                // are more effective during specific seasons.
                // The *allowcapped* property allows us to trade even if the sold resources are at their cap.
                items: {
                    dragons:    {enabled: true,  require: 'titanium',    allowcapped: false,    limited: true,
                        summer:  true,  autumn:  true,  winter:  true,          spring:      true},

                    zebras:     {enabled: true,  require: false,         allowcapped: false,    limited: true,
                        summer:  true,  autumn:  true,  winter:  true,          spring:      true},

                    lizards:    {enabled: true,  require: 'minerals',    allowcapped: false,    limited: true,
                        summer:  true,  autumn:  false, winter:  false,         spring:      false},

                    sharks:     {enabled: true,  require: 'iron',        allowcapped: false,    limited: true,
                        summer:  false, autumn:  false, winter:  true,          spring:      false},

                    griffins:   {enabled: true,  require: 'wood',        allowcapped: false,    limited: true,
                        summer:  false, autumn:  true,  winter:  false,         spring:      false},

                    nagas:      {enabled: true,  require: false,         allowcapped: false,    limited: true,
                        summer:  false, autumn:  false, winter:  false,         spring:      true},

                    spiders:    {enabled: true,  require: false,         allowcapped: false,    limited: true,
                        summer:  false, autumn:  true,  winter:  false,         spring:      false},

                    leviathans: {enabled: true,  require: 'unobtainium', allowcapped: true,     limited: true,
                        summer:  true,  autumn:  true,  winter:  true,          spring:      true}
                }
            },
            upgrade: {
                //Should KS automatically upgrade?
                enabled: false,
                items: {
                    upgrades:  {enabled: true},
                    techs:     {enabled: true},
                    races:     {enabled: true},
                    missions:  {enabled: true},
                    buildings: {enabled: true}
                }
            },
            options: {
                //Which misc options should be enabled?
                enabled: true,
                items: {
                    observe:            {enabled: true,                    misc: true, label: i18n('option.observe')},
                    festival:           {enabled: true,                    misc: true, label: i18n('option.festival')},
                    shipOverride:       {enabled: true,                    misc: true, label: i18n('option.shipOverride')},
                    autofeed:           {enabled: true,                    misc: true, label: i18n('option.autofeed')},
                    hunt:               {enabled: true, subTrigger: 0.98,  misc: true, label: i18n('option.hunt')},
                    promote:            {enabled: true,                    misc: true, label: i18n('option.promote')},
                    crypto:             {enabled: true, subTrigger: 10000, misc: true, label: i18n('option.crypto')},
                    fixCry:             {enabled: false,                   misc: true, label: i18n('option.fix.cry')},
                    buildEmbassies:     {enabled: true, subTrigger: 0.9,   misc: true, label: i18n('option.embassies')},
                    style:              {enabled: true,                    misc: true, label: i18n('option.style')},
                    explore:            {enabled: false,                   misc: true, label: i18n('option.explore')}
                }
            },
            distribute: {
                // Should KS automatically distribute free kittens
                enabled: false,
                items: {
                    // dynamic priority. distribute to the job which have lowest (job.val / job.max) value.
                    // if all jobs reach the max, then distribute kittens to unlimited job.
                    woodcutter: {enabled: true, max: 1, limited: false},
                    farmer:     {enabled: true, max: 1, limited: false},
                    scholar:    {enabled: true, max: 1, limited: false},
                    hunter:     {enabled: true, max: 1, limited: false},
                    miner:      {enabled: true, max: 1, limited: false},
                    priest:     {enabled: true, max: 1, limited: false},
                    geologist:  {enabled: true, max: 1, limited: false},
                    engineer:   {enabled: true, max: 1, limited: false},
                }

            },
            filter: {
                //What log messages should be filtered?
                enabled: false,
                items: {
                    buildFilter:     {enabled: false, filter: true, label: i18n('filter.build'),      variant: "ks-activity type_ks-build"},
                    craftFilter:     {enabled: false, filter: true, label: i18n('filter.craft'),      variant: "ks-activity type_ks-craft"},
                    upgradeFilter:   {enabled: false, filter: true, label: i18n('filter.upgrade'),    variant: "ks-activity type_ks-upgrade"},
                    researchFilter:  {enabled: false, filter: true, label: i18n('filter.research'),   variant: "ks-activity type_ks-research"},
                    tradeFilter:     {enabled: false, filter: true, label: i18n('filter.trade'),      variant: "ks-activity type_ks-trade"},
                    huntFilter:      {enabled: false, filter: true, label: i18n('filter.hunt'),       variant: "ks-activity type_ks-hunt"},
                    praiseFilter:    {enabled: false, filter: true, label: i18n('filter.praise'),     variant: "ks-activity type_ks-praise"},
                    adoreFilter:     {enabled: false, filter: true, label: i18n('filter.adore'),      variant: "ks-activity type_ks-adore"},
                    transcendFilter: {enabled: false, filter: true, label: i18n('filter.transcend'),  variant: "ks-activity type_ks-transcend"},
                    faithFilter:     {enabled: false, filter: true, label: i18n('filter.faith'),      variant: "ks-activity type_ks-faith"},
                    accelerateFilter:{enabled: false, filter: true, label: i18n('filter.accelerate'), variant: "ks-activity type_ks-accelerate"},
                    timeSkipFilter:  {enabled: false, filter: true, label: i18n('filter.time.skip'),  variant: "ks-activity type_ks-timeSkip"},
                    festivalFilter:  {enabled: false, filter: true, label: i18n('filter.festival'),   variant: "ks-activity type_ks-festival"},
                    starFilter:      {enabled: false, filter: true, label: i18n('filter.star'),       variant: "ks-activity type_ks-star"},
                    distributeFilter:{enabled: false, filter: true, label: i18n('filter.distribute'), variant: "ks-activity type_ks-distribute"},
                    promoteFilter:   {enabled: false, filter: true, label: i18n('filter.promote'),    variant: "ks-activity type_ks-promote"},
                    miscFilter:      {enabled: false, filter: true, label: i18n('filter.misc'),       variant: "ks-activity"}
                }
            },
            resources: {
                furs:        {enabled: true,  stock: 1000, checkForReset: false, stockForReset: Infinity},
                timeCrystal: {enabled: false, stock: 0,    checkForReset: true,  stockForReset: 500000}
            },
            cache: {
                cache:    [],
                cacheSum: {}
            }
        }
    };

    // GameLog Modification
    // ====================

    // Increase messages displayed in log
    game.console.maxMessages = 1000;

    var printoutput = function (args) {
        if (options.auto.filter.enabled) {
            for (var filt in options.auto.filter.items) {
                var filter = options.auto.filter.items[filt]
                if (filter.enabled && filter.variant === args[1]) {return;}
            }
        }
        var color = args.pop();
        args[1] = args[1] || 'ks-default';

        // update the color of the message immediately after adding
        var msg = game.msg.apply(game, args);
        $(msg.span).css('color', color);

        if (options.debug && console) console.log(args);
    };

    // Used for option change messages and other special notifications
    var message = function () {
        var args = Array.prototype.slice.call(arguments);
        args.push('ks-default');
        args.push(options.msgcolor);
        printoutput(args);
    };

    var activity = function () {
        var args = Array.prototype.slice.call(arguments);
        var activityClass = args.length > 1 ? ' type_' + args.pop() : '';
        args.push('ks-activity' + activityClass);
        args.push(options.activitycolor);
        printoutput(args);
    };

    var summary = function () {
        var args = Array.prototype.slice.call(arguments);
        args.push('ks-summary');
        args.push(options.summarycolor);
        printoutput(args);
    };

    var warning = function () {
        var args = Array.prototype.slice.call(arguments);
        args.unshift('Warning!');

        if (console) console.log(args);
    };

    // i18n support
    var imessage = function(key, args, t) { message(i18n(key, args), t); }
    var iactivity = function(key, args, t) { activity(i18n(key, args), t); }
    var isummary = function(key, args, t) { summary(i18n(key, args), t); }
    var iwarning = function(key, args, t) { warning(i18n(key, args), t); }

    // Core Engine for Kitten Scientists
    // =================================

    var Engine = function () {
        this.upgradeManager = new UpgradeManager();
        this.buildManager = new BuildManager();
        this.spaceManager = new SpaceManager();
        this.craftManager = new CraftManager();
        this.bulkManager = new BulkManager();
        this.tradeManager = new TradeManager();
        this.religionManager = new ReligionManager();
        this.timeManager = new TimeManager();
        this.explorationManager = new ExplorationManager();
        this.villageManager = new TabManager('Village');
        this.cacheManager = new CacheManager();
    };

    Engine.prototype = {
        upgradeManager: undefined,
        buildManager: undefined,
        spaceManager: undefined,
        craftManager: undefined,
        bulkManager: undefined,
        tradeManager: undefined,
        religionManager: undefined,
        timeManager: undefined,
        explorationManager: undefined,
        villageManager: undefined,
        cacheManager: undefined,
        loop: undefined,
        start: function (msg=true) {
            if (this.loop) return;

            this.loop = setInterval(this.iterate.bind(this), options.interval);
            if(msg) imessage('status.ks.enable');
        },
        stop: function (msg=true) {
            if (!this.loop) return;

            clearInterval(this.loop);
            this.loop = undefined;
            if (msg) imessage('status.ks.disable');
        },
        iterate: async function () {
            var subOptions = options.auto.options;
            if (subOptions.enabled && subOptions.items.observe.enabled)                     {this.observeStars()};
            if (options.auto.upgrade.enabled)                                               {this.upgrade()};
            if (subOptions.enabled && subOptions.items.festival.enabled)                    {this.holdFestival()};
            if (options.auto.build.enabled)                                                 {this.build()};
            if (options.auto.space.enabled)                                                 {this.space()};
            if (options.auto.craft.enabled)                                                 {this.craft()};
            if (subOptions.enabled && subOptions.items.hunt.enabled)                        {this.hunt()};
            if (options.auto.trade.enabled)                                                 {this.trade()};
            if (options.auto.faith.enabled)                                                 {this.worship()};
            if (options.auto.time.enabled)                                                  {this.chrono()};
            if (subOptions.enabled && subOptions.items.crypto.enabled)                      {this.crypto()};
            if (subOptions.enabled && subOptions.items.explore.enabled)                     {this.explore()};
            if (subOptions.enabled && subOptions.items.autofeed.enabled)                    {this.autofeed()};
            if (subOptions.enabled && subOptions.items.promote.enabled)                     {this.promote()};
            if (options.auto.distribute.enabled)                                            {this.distribute()};
            if (options.auto.timeCtrl.enabled)                                              {this.timeCtrl()};
            if (subOptions.enabled)                                                         {this.miscOptions()};
            if (options.auto.timeCtrl.enabled && options.auto.timeCtrl.items.reset.enabled) {await this.reset()};
        },
        reset: async function () {

            // check challenge
            if (game.challenges.currentChallenge)
                return;

            var checkedList = [];
            var checkList = [];
            var check = function (buttons) {
                if (checkList.length != 0) {
                    for (var i in buttons) {
                        if (!buttons[i].model.metadata)
                            continue;
                        var name = buttons[i].model.metadata.name;
                        var index = checkList.indexOf(name)
                        if (index != -1) {
                            checkList.splice(index, 1)
                            if (game.resPool.hasRes(buttons[i].model.prices))
                                return true;
                        }
                    }
                }
                return false;
            }
            
            // check building
            var opt = options.auto.build.items;
            for (var name in opt)
                if (opt[name].checkForReset) {
                    var bld = game.bld.get(name);
                    checkedList.push({name: bld.label, trigger: opt[name].triggerForReset, val: bld.val})
                    if (opt[name].triggerForReset > 0) {
                        if (opt[name].triggerForReset > bld.val)
                            return;
                    } else {
                        checkList.push(name);
                    }
                }
            // unicornPasture
            opt = options.auto.unicorn.items.unicornPasture
            if (opt.checkForReset) {
                var bld = game.bld.get('unicornPasture');
                checkedList.push({name: bld.label, trigger: opt.triggerForReset, val: bld.val})
                if (opt.triggerForReset > 0) {
                    if (opt.triggerForReset > bld.val)
                        return;
                } else {
                    checkList.push('unicornPasture');
                }
            }
            if (check(this.buildManager.manager.tab.buttons) || checkList.length)
                return;
            
            // check space
            opt = options.auto.space.items;
            for (var name in opt)
                if (opt[name].checkForReset) {
                    var bld = game.space.getBuilding(name)
                    checkedList.push({name: bld.label, trigger: opt[name].triggerForReset, val: bld.val})
                    if (opt[name].triggerForReset > 0) {
                        if (opt[name].triggerForReset > bld.val)
                            return;
                    } else {
                        checkList.push(name);
                    }
                }
            if (checkList.length != 0) {
                var panels = this.spaceManager.manager.tab.planetPanels;
                for (var i in panels) {
                    for (var j in panels[i].children) {
                        var model = panels[i].children[j].model;
                        var name = model.metadata.name;
                        var index = checkList.indexOf(name)
                        if (index != -1) {
                            checkList.splice(index, 1)
                            if (game.resPool.hasRes(model.prices))
                                this.return;
                        }
                    }
                }
            }
            if (checkList.length)
                return;
            
            // check religion
            opt = options.auto.faith.items;
            for (var name in opt)
                if (opt[name].checkForReset) {
                    var bld = this.religionManager.getBuild(name, opt[name].variant);
                    checkedList.push({name: bld.label, trigger: opt[name].triggerForReset, val: bld.val})
                    if (opt[name].triggerForReset > 0) {
                        if (opt[name].triggerForReset > bld.val)
                            return;
                    } else {
                        checkList.push(name);
                    }
                }
            opt = options.auto.unicorn.items
            for (var name in opt)
                if (opt[name].checkForReset && opt[name].variant == 'z') {
                    var bld = this.religionManager.getBuild(name, 'z')
                    checkedList.push({name: bld.label, trigger: opt[name].triggerForReset, val: bld.val})
                    if (opt[name].triggerForReset > 0) {
                        if (opt[name].triggerForReset > bld.val)
                            return;
                    } else {
                        checkList.push(name);
                    }
                }
            if (check(this.religionManager.manager.tab.zgUpgradeButtons) || 
                check(this.religionManager.manager.tab.rUpgradeButtons) ||
                check(this.religionManager.manager.tab.children[0].children[0].children) ||
                checkList.length)
                return;
            
            // check time
            opt = options.auto.time.items;
            for (var name in opt)
                if (opt[name].checkForReset) {
                    var bld = this.timeManager.getBuild(name, opt[name].variant);
                    checkedList.push({name: bld.label, trigger: opt[name].triggerForReset, val: bld.val})
                    if (opt[name].triggerForReset > 0) {
                        if (opt[name].triggerForReset > bld.val)
                            return;
                    } else {
                        checkList.push(name);
                    }
                }

            if (check(this.timeManager.manager.tab.children[2].children[0].children) ||
                check(this.timeManager.manager.tab.children[3].children[0].children) ||
                checkList.length)
                return;
                
            // check resources
            opt = options.auto.resources;
            for (var name in opt)
                if (opt[name].checkForReset) {
                    var res = game.resPool.get(name);
                    checkedList.push({name: res.title, trigger: opt[name].stockForReset, val: res.value})
                    if (opt[name].stockForReset > res.value)
                        return;
                }

            // stop!
            this.stop(false);
            
            var sleep = function (time=1500) {
                return new Promise(resolve => {
                    if (!(options.auto.engine.enabled && options.auto.timeCtrl.enabled && options.auto.timeCtrl.items.reset.enabled))
                        throw 'canceled by player'
                    setTimeout(resolve, time)
                })
            }

            try {
                for (var i in checkedList) {
                    await sleep(500);
                    var checked = checkedList[i];
                    imessage('reset.check', [checked.name, game.getDisplayValueExt(checked.trigger), game.getDisplayValueExt(checked.val)]);
                }
                
                await sleep(0).then(() => {
                    imessage('reset.checked');
                    return sleep();
                }).then(() => {
                    iactivity('reset.tip');
                    return sleep();
                }).then(() => {
                    imessage('reset.countdown.10');
                    return sleep(2000);
                }).then(() => {
                    imessage('reset.countdown.9');
                    return sleep();
                }).then(() => {
                    imessage('reset.countdown.8');
                    return sleep();
                }).then(() => {
                    imessage('reset.countdown.7');
                    return sleep();
                }).then(() => {
                    imessage('reset.countdown.6');
                    return sleep();
                }).then(() => {
                    imessage('reset.countdown.5');
                    return sleep();
                }).then(() => {
                    imessage('reset.countdown.4');
                    return sleep();
                }).then(() => {
                    imessage('reset.countdown.3');
                    return sleep();
                }).then(() => {
                    imessage('reset.countdown.2');
                    return sleep();
                }).then(() => {
                    imessage('reset.countdown.1');
                    return sleep();
                }).then(() => {
                    imessage('reset.countdown.0');
                    return sleep();
                }).then(() => {
                    iactivity('reset.last.message');
                    return sleep();
                });
            } catch (error) {
                imessage('reset.cancel.message');
                iactivity('reset.cancel.activity');
                return;
            }

            if (typeof kittenStorage.reset === 'undefined')
                kittenStorage.reset = {};
            
            kittenStorage.reset.karmaLastTime = game.resPool.get('karma').value;
            kittenStorage.reset.paragonLastTime = game.resPool.get('paragon').value;
            kittenStorage.reset.times += 1;
            kittenStorage.reset.reset = true;
            saveToKittenStorage();

            //=============================================================
            game.resetAutomatic();
            //=============================================================

            // message('全部条件已经满足 TODO');
            // 
        },
        timeCtrl: function () {
            var optionVals = options.auto.timeCtrl.items;

            // Tempus Fugit
            if (optionVals.accelerateTime.enabled && !game.time.isAccelerated) {
                var tf = game.resPool.get('temporalFlux')
                if (tf.value >= tf.maxValue * optionVals.accelerateTime.subTrigger) {
                    game.time.isAccelerated = true;
                    iactivity('act.accelerate', [], 'ks-accelerate');
                    storeForSummary('accelerate', 1);
                }
            }

            // Combust time crystal
            TimeSkip:
            if (optionVals.timeSkip.enabled && game.workshop.get('chronoforge').researched) {
                if (game.calendar.day < 0)
                    break TimeSkip;

                var timeCrystal = game.resPool.get('timeCrystal');
                if (timeCrystal.value < optionVals.timeSkip.subTrigger)
                    break TimeSkip;

                var season = game.calendar.season;
                if (!optionVals.timeSkip[game.calendar.seasons[season].name])
                    break TimeSkip;
                
                var currentCycle = game.calendar.cycle;
                if (!optionVals.timeSkip[currentCycle])
                    break TimeSkip;

                var heatMax = game.getEffect('heatMax');
                var heatNow = game.time.heat;
                if (heatNow >= heatMax)
                    break TimeSkip;
                
                var yearsPerCycle = game.calendar.yearsPerCycle;
                var remainingYearsCurrentCycle = yearsPerCycle - game.calendar.cycleYear;
                var cyclesPerEra = game.calendar.cyclesPerEra;
                var factor = game.challenges.getChallenge("1000Years").researched ? 5 : 10;
                var canSkip = Math.min(Math.floor((heatMax - heatNow) / factor), optionVals.timeSkip.maximum);
                var willSkip = 0;
                if (canSkip < remainingYearsCurrentCycle){
                    willSkip = canSkip;
                } else {
                    willSkip += remainingYearsCurrentCycle;
                    canSkip -= remainingYearsCurrentCycle;
                    var skipCycles = 1;
                    while (canSkip > yearsPerCycle && optionVals.timeSkip[(currentCycle + skipCycles) % cyclesPerEra]) {
                        willSkip += yearsPerCycle;
                        canSkip -= yearsPerCycle;
                        skipCycles += 1;
                    }
                    if (optionVals.timeSkip[(currentCycle + skipCycles) % cyclesPerEra] && canSkip > 0)
                        willSkip += canSkip;
                }
                if (willSkip > 0) {
                    var shatter = game.timeTab.cfPanel.children[0].children[0]; // check?
                    iactivity('act.time.skip', [willSkip], 'ks-timeSkip');
                    shatter.controller.doShatterAmt(shatter.model, willSkip);
                    storeForSummary('time.skip', willSkip);
                }
            }
        },
        promote: function () {
            if (game.science.get('civil').researched && game.village.leader != null) {
                var leader = game.village.leader;
                var rank = leader.rank;
                var gold = this.craftManager.getResource('gold');
                var goldStock = this.craftManager.getStock('gold');

                // game.village.sim.goldToPromote will check gold
                // game.village.sim.promote check both gold and exp
                if (game.village.sim.goldToPromote(rank, rank+1, gold-goldStock)[0] && game.village.sim.promote(leader, rank+1) == 1) {
                    iactivity('act.promote', [rank+1], 'ks-promote');
                    gamePage.tabs[1].censusPanel.census.renderGovernment(gamePage.tabs[1].censusPanel.census);
                    gamePage.tabs[1].censusPanel.census.update();
                    storeForSummary('promote', 1);
                }
            }
        },
        distribute: function () {
            var freeKittens = game.village.getFreeKittens();
            if (!freeKittens)
                return;

            var jobName = '';
            var minRatio = Infinity;
            var currentRatio = 0;
            for (var i in game.village.jobs) {
                var name = game.village.jobs[i].name;
                var unlocked = game.village.jobs[i].unlocked;
                var enabled = options.auto.distribute.items[name].enabled;
                var maxGame = game.village.getJobLimit(name);
                var maxKS = options.auto.distribute.items[name].max;
                var val = game.village.jobs[i].value
                var limited = options.auto.distribute.items[name].limited;
                if (unlocked && enabled && val < maxGame && (!limited || val < maxKS)) {
                    currentRatio = val/maxKS;
                    if (currentRatio < minRatio) {
                        minRatio = currentRatio;
                        jobName = name;
                    }
                }
            }
            if (jobName) {
                game.village.assignJob(game.village.getJob(jobName), 1);
                this.villageManager.render();
                iactivity('act.distribute', [i18n('$village.job.' + jobName)], 'ks-distribute');
                storeForSummary('distribute', 1);
            }
        },
        autofeed: function () {
            var levi = game.diplomacy.get("leviathans");
            var nCorn = game.resPool.get("necrocorn");
            if (!(levi.unlocked && nCorn.value > 0)) {return;}
            if (nCorn.value >= 1) {
                if (levi.energy < game.religion.getZU("marker").val * 5 + 5) {
                    game.diplomacy.feedElders();
                    iactivity('act.feed');
                    storeForSummary('feed', 1);
                }
            } else {
                if (0.25 * (1 + game.getEffect("corruptionBoostRatio")) < 1) {
                    storeForSummary('feed', nCorn.value);
                    game.diplomacy.feedElders();
                    iactivity('dispose.necrocorn');
                }
            }
        },
        crypto: function () {
            var coinPrice = game.calendar.cryptoPrice;
            var previousRelic = game.resPool.get('relic').value;
            var previousCoin = game.resPool.get('blackcoin').value;
            var exchangedCoin = 0.0;
            var exchangedRelic = 0.0;
            var waitForBestPrice = false;

            // Waits for coin price to drop below a certain treshold before starting the exchange process
            if (waitForBestPrice == true && coinPrice < 860.0) { waitForBestPrice = false; }

            // Exchanges up to a certain threshold, in order to keep a good exchange rate, then waits for a higher treshold before exchanging for relics.
            if (waitForBestPrice == false && coinPrice < 950.0 && previousRelic > options.auto.options.items.crypto.subTrigger) {
                var currentCoin;

                // function name changed in v1.4.8.0
                if (typeof game.diplomacy.buyEcoin === 'function') {
                  game.diplomacy.buyEcoin();
                } else {
                  game.diplomacy.buyBcoin();
                }

                currentCoin = game.resPool.get('blackcoin').value;
                exchangedCoin = Math.round(currentCoin - previousCoin);
                iactivity('blackcoin.buy', [exchangedCoin]);
            }
            else if (coinPrice > 1050.0 && game.resPool.get('blackcoin').value > 0) {
                var currentRelic;

                waitForBestPrice = true;

                // function name changed in v1.4.8.0
                if (typeof game.diplomacy.sellEcoin === 'function') {
                  game.diplomacy.sellEcoin();
                } else {
		  game.diplomacy.sellBcoin();
                }

                currentRelic = game.resPool.get('relic').value;
                exchangedRelic = Math.round(currentRelic - previousRelic);

                iactivity('blackcoin.sell', [exchangedRelic]);
            }
        },
        explore: function () {
            var manager = this.explorationManager;
            var expeditionNode = game.village.map.expeditionNode;

            if ( expeditionNode == null) {
                manager.getCheapestNode();

                manager.explore(manager.cheapestNodeX, manager.cheapestNodeY);

                iactivity('act.explore', [manager.cheapestNodeX, manager.cheapestNodeY]);
            }
        },
        worship: function () {
            var builds = options.auto.faith.items;
            var manager = this.religionManager;
            var buildManager = this.buildManager;
            var craftManager = this.craftManager;
            var option = options.auto.faith.addition;
            
            if (option.bestUnicornBuilding.enabled) {
                var bestUnicornBuilding = this.getBestUnicornBuilding();
                if (bestUnicornBuilding) {
                    if (bestUnicornBuilding == 'unicornPasture')
                        buildManager.build(bestUnicornBuilding, undefined, 1);
                    else
                    {
                        var btn = manager.getBuildButton(bestUnicornBuilding, 'z');                        
                        for (var i in btn.model.prices)
                            if (btn.model.prices[i].name=='tears')
                                var tearNeed = btn.model.prices[i].val;
                        var tearHave = craftManager.getValue('tears') - craftManager.getStock('tears');
                        if (tearNeed > tearHave)
                        {
                            // if no ziggurat, getBestUnicornBuilding will return unicornPasture
                            var maxSacrifice = Math.floor((craftManager.getValue('unicorns') - craftManager.getStock('unicorns')) / 2500);
                            var needSacrifice = Math.ceil((tearNeed-tearHave) / game.bld.getBuildingExt('ziggurat').meta.on);
                            if (needSacrifice < maxSacrifice)
                            game.religionTab.sacrificeBtn.controller._transform(game.religionTab.sacrificeBtn.model, needSacrifice);
                            // iactivity?
                        }
                        religionManager.build(bestUnicornBuilding, 'z', 1);
                    }
                }
            } else {
                builds = Object.assign({}, builds, Object.fromEntries(Object.entries(options.auto.unicorn.items).filter(([k,v]) => v.variant!='zp')));
                if (options.auto.unicorn.items.unicornPasture.enabled)
                    this.build({unicornPasture: {require: false, enabled: true}});
            }
            // religion build
            this._worship(builds);

            var faith = craftManager.getResource('faith');
            // enough faith, and then TAP
            if (0.98 <= faith.value / faith.maxValue) {
                var worship = game.religion.faith;
                var epiphany = game.religion.faithRatio;
                var transcendenceReached = game.religion.getRU("transcendence").on;
                var tt = transcendenceReached ? game.religion.transcendenceTier : 0;

                // Transcend
                if (option.transcend.enabled && transcendenceReached) 
                {
                    var adoreIncreaceRatio = Math.pow((tt + 2) / (tt + 1), 2);
                    var needNextLevel = game.religion._getTranscendTotalPrice(tt + 1) - game.religion._getTranscendTotalPrice(tt);

                    var x = needNextLevel;
                    var k = adoreIncreaceRatio;
                    var epiphanyRecommend = (1-k+Math.sqrt(80*(k*k-1)*x+(k-1)*(k-1)))*k/(40*(k+1)*(k+1)*(k-1))+x+x/(k*k-1);

                    if(epiphany >= epiphanyRecommend) {

                        // code copy from kittens game's religion.js: game.religion.transcend()
                        // game.religion.transcend() need confirm by player
                        // game version: 1.4.8.1
                        // ========================================================================================================
                        // DO TRANSCEND START
                        // ========================================================================================================
                        game.religion.faithRatio -= needNextLevel;
                        game.religion.tcratio += needNextLevel;
                        game.religion.transcendenceTier += 1;
                        var atheism = game.challenges.getChallenge("atheism");
                        atheism.calculateEffects(atheism, game);
                        var blackObelisk = game.religion.getTU("blackObelisk");
                        blackObelisk.calculateEffects(blackObelisk, game);
                        game.msg($I("religion.transcend.msg.success", [game.religion.transcendenceTier]));
                        // ========================================================================================================
                        // DO TRANSCEND END
                        // ========================================================================================================

                        epiphany = game.religion.faithRatio;
                        tt = game.religion.transcendenceTier;
                        iactivity('act.transcend', [game.getDisplayValueExt(needNextLevel), tt], 'ks-transcend');
                        storeForSummary('transcend', 1);
                    }
                }

                // Adore
                if (option.adore.enabled && game.religion.getRU('apocripha').on) {
                    // game version: 1.4.8.1
                    var maxSolarRevolution = 10 + game.getEffect("solarRevolutionLimit")
                    var triggerSolarRevolution = maxSolarRevolution*option.adore.subTrigger;
                    var epiphanyInc = worship / 1000000 * tt * tt * 1.01;
                    var epiphanyAfterAdore = epiphany + epiphanyInc;
                    var worshipAfterAdore = 0.01 + faith.value*(1 + game.getUnlimitedDR(epiphanyAfterAdore, 0.1)*0.1);
                    var solarRevolutionAdterAdore = game.getLimitedDR(game.getUnlimitedDR(worshipAfterAdore, 1000)/100, maxSolarRevolution);
                    if (solarRevolutionAdterAdore >= triggerSolarRevolution) {

                        game.religion._resetFaithInternal(1.01);

                        iactivity('act.adore', [game.getDisplayValueExt(worship), game.getDisplayValueExt(epiphanyInc)], 'ks-adore');
                        storeForSummary('adore', epiphanyInc);
                        epiphany = game.religion.faithRatio;
                        worship = game.religion.faith;
                    }
                }

                // Praise
                if (option.autoPraise.enabled) {
                    if (!game.religion.getFaithBonus) {
                        var apocryphaBonus = game.religion.getApocryphaBonus();
                    } else {
                        var apocryphaBonus = game.religion.getFaithBonus();
                    }
                    var worshipInc = faith.value * (1 + apocryphaBonus)
                    storeForSummary('praise', worshipInc);
                    iactivity('act.praise', [game.getDisplayValueExt(faith.value), game.getDisplayValueExt(worshipInc)], 'ks-praise');
                    game.religion.praise();
                }
            }
        },
        _worship: function (builds) {
            var builds = builds || options.auto.faith.items;
            var buildManager = this.religionManager;
            var craftManager = this.craftManager;
            var bulkManager = this.bulkManager;
            var trigger = options.auto.faith.trigger;

            // Render the tab to make sure that the buttons actually exist in the DOM. Otherwise we can't click them.
            buildManager.manager.render();

            var metaData = {};
            for (var name in builds) {
                var build = builds[name]
                metaData[name] = buildManager.getBuild(name, build.variant);
                if (!buildManager.getBuildButton(name, build.variant)) {
                    metaData[name].rHidden = true;
                } else {
                    var model = buildManager.getBuildButton(name, build.variant).model;
                    var panel = (build.variant === 'c') ? game.science.get('cryptotheology').researched : true;
                    metaData[name].rHidden = !(model.visible && model.enabled && panel);
                }
            }

            var buildList = bulkManager.bulk(builds, metaData, trigger);

            var refreshRequired = false;
            for (var entry in buildList) {
                if (buildList[entry].count > 0) {
                    buildManager.build(buildList[entry].id, buildList[entry].variant, buildList[entry].count);
                    refreshRequired = true;
                }
            }

            if (refreshRequired) {game.ui.render();}
        },
        chrono: function () {
            if (!game.timeTab.visible) {return;}
            var builds = options.auto.time.items;
            var buildManager = this.timeManager;
            var craftManager = this.craftManager;
            var bulkManager = this.bulkManager;
            var trigger = options.auto.time.trigger;

            // Render the tab to make sure that the buttons actually exist in the DOM. Otherwise we can't click them.
            buildManager.manager.render();

            var metaData = {};
            for (var name in builds) {
                var build = builds[name]
                metaData[name] = buildManager.getBuild(name, build.variant);
                var model = buildManager.getBuildButton(name, build.variant).model;
                var panel = (build.variant === 'chrono') ? buildManager.manager.tab.cfPanel : buildManager.manager.tab.vsPanel;
                metaData[name].tHidden = (!model.visible || !model.enabled || !panel.visible);
            }

            var buildList = bulkManager.bulk(builds, metaData, trigger);

            var refreshRequired = false;
            for (var entry in buildList) {
                if (buildList[entry].count > 0) {
                    buildManager.build(buildList[entry].id, buildList[entry].variant, buildList[entry].count);
                    refreshRequired = true;
                }
            }

            if (refreshRequired) {game.ui.render();}
        },
        upgrade: function () {
            var upgrades = options.auto.upgrade.items;
            var upgradeManager = this.upgradeManager;
            var craftManager = this.craftManager;
            var bulkManager = this.bulkManager;
            var buildManager = this.buildManager;

            upgradeManager.workManager.render();
            upgradeManager.sciManager.render();
            upgradeManager.spaManager.render();

            if (upgrades.upgrades.enabled && gamePage.tabs[3].visible) {
                var work = game.workshop.upgrades;
                workLoop:
                for (var upg in work) {
                    if (work[upg].researched || !work[upg].unlocked) {continue;}

                    var prices = work[upg].prices;
                    for (var resource in prices) {
                        if (craftManager.getValueAvailable(prices[resource].name, true) < prices[resource].val) {continue workLoop;}
                    }
                    upgradeManager.build(work[upg], 'workshop');
                }
            }

            if (upgrades.techs.enabled && gamePage.tabs[2].visible) {
                var tech = game.science.techs;
                techLoop:
                for (var upg in tech) {
                    if (tech[upg].researched || !tech[upg].unlocked) {continue;}

                    var prices = tech[upg].prices;
                    for (var resource in prices) {
                        if (craftManager.getValueAvailable(prices[resource].name, true) < prices[resource].val) {continue techLoop;}
                    }
                    upgradeManager.build(tech[upg], 'science');
                }
            }

            if (upgrades.missions.enabled && gamePage.tabs[6].visible) {
                var missions = game.space.meta[0].meta;
                missionLoop:
                for (var i = 0; i < missions.length; i++) {
                    if (!(missions[i].unlocked && missions[i].val < 1)) {continue;}

                    var model = this.spaceManager.manager.tab.GCPanel.children[i];
                    var prices = model.model.prices;
                    for (var resource in prices) {
                        if (craftManager.getValueAvailable(prices[resource].name, true) < prices[resource].val) {continue missionLoop;}
                    }
                    model.domNode.click();
                    if (i === 7 || i === 12) {
                        iactivity('upgrade.space.mission', [missions[i].label], 'ks-upgrade');
                    } else {
                        iactivity('upgrade.space', [missions[i].label], 'ks-upgrade');
                    }
                }
            }

            if (upgrades.races.enabled && gamePage.tabs[4].visible) {
                var maxRaces = (game.diplomacy.get('leviathans').unlocked) ? 8 : 7;
                if (game.diplomacyTab.racePanels.length < maxRaces) {
                    var manpower = craftManager.getValueAvailable('manpower', true);
                    if (!game.diplomacy.get('lizards').unlocked) {
                        if (manpower >= 1000) {
                            game.resPool.get('manpower').value -= 1000;
                            iactivity('upgrade.race', [game.diplomacy.unlockRandomRace().title], 'ks-upgrade');
                            manpower -= 1000;
                            game.ui.render();
                        }
                    }
                    if (!game.diplomacy.get('sharks').unlocked) {
                        if (manpower >= 1000) {
                            game.resPool.get('manpower').value -= 1000;
                            iactivity('upgrade.race', [game.diplomacy.unlockRandomRace().title], 'ks-upgrade');
                            manpower -= 1000;
                            game.ui.render();
                        }
                    }
                    if (!game.diplomacy.get('griffins').unlocked) {
                        if (manpower >= 1000) {
                            game.resPool.get('manpower').value -= 1000;
                            iactivity('upgrade.race', [game.diplomacy.unlockRandomRace().title], 'ks-upgrade');
                            manpower -= 1000;
                            game.ui.render();
                        }
                    }
                    if (!game.diplomacy.get('nagas').unlocked && game.resPool.get("culture").value >= 1500) {
                        if (manpower >= 1000) {
                            game.resPool.get('manpower').value -= 1000;
                            iactivity('upgrade.race', [game.diplomacy.unlockRandomRace().title], 'ks-upgrade');
                            manpower -= 1000;
                            game.ui.render();
                        }
                    }
                    if (!game.diplomacy.get('zebras').unlocked && game.resPool.get("ship").value >= 1) {
                        if (manpower >= 1000) {
                            game.resPool.get('manpower').value -= 1000;
                            iactivity('upgrade.race', [game.diplomacy.unlockRandomRace().title], 'ks-upgrade');
                            manpower -= 1000;
                            game.ui.render();
                        }
                    }
                    if (!game.diplomacy.get('spiders').unlocked && game.resPool.get("ship").value >= 100 && game.resPool.get("science").maxValue > 125000) {
                        if (manpower >= 1000) {
                            game.resPool.get('manpower').value -= 1000;
                            iactivity('upgrade.race', [game.diplomacy.unlockRandomRace().title], 'ks-upgrade');
                            manpower -= 1000;
                            game.ui.render();
                        }
                    }
                    if (!game.diplomacy.get('dragons').unlocked && game.science.get("nuclearFission").researched) {
                        if (manpower >= 1000) {
                            game.resPool.get('manpower').value -= 1000;
                            iactivity('upgrade.race', [ game.diplomacy.unlockRandomRace().title], 'ks-upgrade');
                            manpower -= 1000;
                            game.ui.render();
                        }
                    }
                }
            }

            if (upgrades.buildings.enabled) {
                var pastures = (game.bld.getBuildingExt('pasture').meta.stage === 0) ? game.bld.getBuildingExt('pasture').meta.val: 0;
                var aqueducts = (game.bld.getBuildingExt('aqueduct').meta.stage === 0) ? game.bld.getBuildingExt('aqueduct').meta.val: 0;

                var pastureMeta = game.bld.getBuildingExt('pasture').meta;
                if (pastureMeta.stage === 0) {
                    if (pastureMeta.stages[1].stageUnlocked) {
                        if (craftManager.getPotentialCatnip(true, 0, aqueducts) > 0) {
                            var prices = pastureMeta.stages[1].prices;
                            var priceRatio = bulkManager.getPriceRatio(pastureMeta, true);
                            if (bulkManager.singleBuildPossible(pastureMeta, prices, 1)) {
                                var button = buildManager.getBuildButton('pasture', 0);
                                button.controller.sellInternal(button.model, 0);
                                pastureMeta.on = 0;
                                pastureMeta.val = 0;
                                pastureMeta.stage = 1;
                                iactivity('upgrade.building.pasture', [], 'ks-upgrade');
                                game.ui.render();
                                buildManager.build('pasture', 1, 1);
                                game.ui.render();
                                return;
                            }
                        }
                    }
                }

                var aqueductMeta = game.bld.getBuildingExt('aqueduct').meta;
                if (aqueductMeta.stage === 0) {
                    if (aqueductMeta.stages[1].stageUnlocked) {
                        if (craftManager.getPotentialCatnip(true, pastures, 0) > 0) {
                            var prices = aqueductMeta.stages[1].prices;
                            var priceRatio = bulkManager.getPriceRatio(aqueductMeta, true);
                            if (bulkManager.singleBuildPossible(aqueductMeta, prices, 1)) {
                                var button = buildManager.getBuildButton('aqueduct', 0);
                                button.controller.sellInternal(button.model, 0);
                                aqueductMeta.on = 0
                                aqueductMeta.val = 0
                                aqueductMeta.stage = 1
                                aqueductMeta.calculateEffects(aqueductMeta, game)
                                iactivity('upgrade.building.aqueduct', [], 'ks-upgrade');
                                game.ui.render();
                                buildManager.build('aqueduct', 1, 1);
                                game.ui.render();
                                return;
                            }
                        }
                    }
                }

                var libraryMeta = game.bld.getBuildingExt('library').meta;
                if (libraryMeta.stage === 0) {
                    if (libraryMeta.stages[1].stageUnlocked) {
                        var enCon = (game.workshop.get('cryocomputing').researched) ? 1 : 2;
                        if (game.challenges.currentChallenge == 'energy') {enCon *= 2;}
                        var libToDat = 3;
                        if (game.workshop.get('uplink').researched) {
                            libToDat *= (1 + game.bld.get('biolab').val * game.getEffect('uplinkDCRatio'));
                        }
                        if (game.workshop.get('machineLearning').researched) {
                            libToDat *= (1 + game.bld.get('aiCore').on * game.getEffect('dataCenterAIRatio'));
                        }
                        if (game.resPool.energyProd >= game.resPool.energyCons + enCon*libraryMeta.val/libToDat) {
                            var prices = libraryMeta.stages[1].prices;
                            var priceRatio = bulkManager.getPriceRatio(libraryMeta, true);
                            if (bulkManager.singleBuildPossible(libraryMeta, prices, 1)) {
                                var button = buildManager.getBuildButton('library', 0);
                                button.controller.sellInternal(button.model, 0);
                                libraryMeta.on = 0
                                libraryMeta.val = 0
                                libraryMeta.stage = 1
                                libraryMeta.calculateEffects(libraryMeta, game)
                                iactivity('upgrade.building.library', [], 'ks-upgrade');
                                game.ui.render();
                                buildManager.build('library', 1, 1);
                                game.ui.render();
                                return;
                            }
                        }
                    }

                }

                var amphitheatreMeta = game.bld.getBuildingExt('amphitheatre').meta;
                if (amphitheatreMeta.stage === 0) {
                    if (amphitheatreMeta.stages[1].stageUnlocked) {
                        var prices = amphitheatreMeta.stages[1].prices;
                        var priceRatio = bulkManager.getPriceRatio(amphitheatreMeta, true);
                        if (bulkManager.singleBuildPossible(amphitheatreMeta, prices, 1)) {
                            var button = buildManager.getBuildButton('amphitheatre', 0);
                            button.controller.sellInternal(button.model, 0);
                            amphitheatreMeta.on = 0
                            amphitheatreMeta.val = 0
                            amphitheatreMeta.stage = 1
                            iactivity('upgrade.building.amphitheatre', [], 'ks-upgrade');
                            game.ui.render();
                            buildManager.build('amphitheatre', 1, 1);
                            game.ui.render();
                            return;
                        }
                    }
                }
            }
        },
        build: function (builds) {
            var builds = builds || options.auto.build.items;
            var buildManager = this.buildManager;
            var craftManager = this.craftManager;
            var bulkManager = this.bulkManager;
            var trigger = options.auto.build.trigger;

            // Render the tab to make sure that the buttons actually exist in the DOM. Otherwise we can't click them.
            buildManager.manager.render();

            var metaData = {};
            for (var name in builds) {
                var build = builds[name]
                metaData[name] = buildManager.getBuild(build.name || name).meta;
            }

            var buildList = bulkManager.bulk(builds, metaData, trigger, 'bonfire');

            var refreshRequired = false;
            for (var entry in buildList) {
                if (buildList[entry].count > 0) {
                    buildManager.build(buildList[entry].name || buildList[entry].id, buildList[entry].stage, buildList[entry].count);
                    refreshRequired = true;
                }
            }
            if (refreshRequired) {game.ui.render();}
        },
        space: function () {
            var builds = options.auto.space.items;
            var buildManager = this.spaceManager;
            var craftManager = this.craftManager;
            var bulkManager = this.bulkManager;
            var trigger = options.auto.space.trigger;

            // Render the tab to make sure that the buttons actually exist in the DOM. Otherwise we can't click them.
            buildManager.manager.render();

            var metaData = {};
            for (var name in builds) {
                var build = builds[name]
                metaData[name] = buildManager.getBuild(name);
            }

            var buildList = bulkManager.bulk(builds, metaData, trigger, 'space');

            var refreshRequired = false;
            for (var entry in buildList) {
                if (buildList[entry].count > 0) {
                    buildManager.build(buildList[entry].id, buildList[entry].count);
                    refreshRequired = true;
                }
            }
            if (refreshRequired) {game.ui.render();}
        },
        craft: function () {
            var crafts = options.auto.craft.items;
            var manager = this.craftManager;
            var trigger = options.auto.craft.trigger;

            for (var name in crafts) {
                var craft = crafts[name];
                var current = !craft.max ? false : manager.getResource(name);
                var require = !craft.require ? false : manager.getResource(craft.require);
                var season = game.calendar.season;
                var amount = 0;
                // Ensure that we have reached our cap
                if (current && current.value > craft.max) continue;
                if (!manager.singleCraftPossible(name)) {continue;}
                // Craft the resource if we meet the trigger requirement
                if (!require || trigger <= require.value / require.maxValue) {
                    amount = manager.getLowestCraftAmount(name, craft.limited, craft.limRat, true);
                } else if (craft.limited) {
                    amount = manager.getLowestCraftAmount(name, craft.limited, craft.limRat, false);
                }
                if (amount > 0) {
                    manager.craft(name, amount);
                }
            }
        },
        holdFestival: function () {
            if (!(game.science.get('drama').researched && game.calendar.festivalDays < 400)) {return;}
            if (!game.prestige.getPerk('carnivals').researched && game.calendar.festivalDays > 0) {return;}

            var craftManager = this.craftManager;
            if (craftManager.getValueAvailable('manpower', true) < 1500 || craftManager.getValueAvailable('culture', true) < 5000
                || craftManager.getValueAvailable('parchment', true) < 2500) {return;}

            var catpowProf = 4000 * craftManager.getTickVal(craftManager.getResource('manpower'), true) > 1500;
            var cultureProf = 4000 * craftManager.getTickVal(craftManager.getResource('culture'), true) > 5000;
            var parchProf = 4000 * craftManager.getTickVal(craftManager.getResource('parchment'), true) > 2500;

            if (!(catpowProf && cultureProf && parchProf)) {return;}

            // Render the tab to make sure that the buttons actually exist in the DOM. Otherwise we can't click them.
            this.villageManager.render();

            if (game.villageTab.festivalBtn.model.enabled) {
                var beforeDays = game.calendar.festivalDays;
                game.villageTab.festivalBtn.onClick();
                storeForSummary('festival');
                if (beforeDays > 0) {
                    iactivity('festival.extend', [], 'ks-festival');
                } else {
                    iactivity('festival.hold', [], 'ks-festival');
                }
            }
        },
        observeStars: function () {
            if (game.calendar.observeBtn != null){
                game.calendar.observeHandler();
                iactivity('act.observe', [], 'ks-star');
                storeForSummary('stars', 1);
            }
        },
        hunt: function () {
            var manpower = this.craftManager.getResource('manpower');

            if (options.auto.options.items.hunt.subTrigger <= manpower.value / manpower.maxValue && manpower.value >= 100) {
                // No way to send only some hunters. Thus, we hunt with everything
                var huntCount = Math.floor(manpower.value/100);
                storeForSummary('hunt', huntCount);
                iactivity('act.hunt', [huntCount], 'ks-hunt');

                var huntCount = Math.floor(manpower.value/100);
                var aveOutput = this.craftManager.getAverageHunt();
                var trueOutput = {};

                for (var out in aveOutput) {
                    var res = this.craftManager.getResource(out);
                    trueOutput[out] = (res.maxValue > 0) ? Math.min(aveOutput[out] * huntCount, Math.max(res.maxValue - res.value, 0)) : aveOutput[out] * huntCount;
                }

                this.cacheManager.pushToCache({'materials': trueOutput, 'timeStamp': game.timer.ticksTotal});

                game.village.huntAll();
            }
        },
        trade: function () {
            var craftManager = this.craftManager;
            var tradeManager = this.tradeManager;
            var cacheManager = this.cacheManager;
            var gold = craftManager.getResource('gold');
            var trades = [];
            var requireTrigger = options.auto.trade.trigger;

            tradeManager.manager.render();

            if (!tradeManager.singleTradePossible(undefined)) {return;}

            var season = game.calendar.getCurSeason().name;

            // Determine how many races we will trade this cycle
            for (var name in options.auto.trade.items) {
                var trade = options.auto.trade.items[name];

                // Check if the race is in season, enabled, unlocked, and can actually afford it
                if (!trade.enabled) continue;
                if (!trade[season]) continue;
                var race = tradeManager.getRace(name);
                if (!race.unlocked) {continue;}
                var button = tradeManager.getTradeButton(race.name);
                if (!button.model.enabled) {continue;}
                if (!tradeManager.singleTradePossible(name)) {continue;}

                var require = !trade.require ? false : craftManager.getResource(trade.require);

                // If we have enough to trigger the check, then attempt to trade
                var prof = tradeManager.getProfitability(name);
                if (trade.limited && prof) {
                    trades.push(name);
                } else if ((!require || requireTrigger <= require.value / require.maxValue) && requireTrigger <= gold.value / gold.maxValue) {
                    trades.push(name);
                }
            }

            if (trades.length === 0) {return;}

            // Figure out how much we can currently trade
            var maxTrades = tradeManager.getLowestTradeAmount(undefined, true, false);

            // Distribute max trades without starving any race

            if (maxTrades < 1) {return;}

            var maxByRace = [];
            for (var i = 0; i < trades.length; i++) {
                var name = trades[i];
                var trade = options.auto.trade.items[name];
                var require = !trade.require ? false : craftManager.getResource(trade.require);
                var trigConditions = ((!require || requireTrigger <= require.value / require.maxValue) && requireTrigger <= gold.value / gold.maxValue);
                var tradePos = tradeManager.getLowestTradeAmount(name, trade.limited, trigConditions);
                if (tradePos < 1) {
                    trades.splice(i, 1);
                    i--;
                    continue;
                }
                maxByRace[i] = tradePos;
            }

            if (trades.length === 0) {return;}

            var tradesDone = {};
            while (trades.length > 0 && maxTrades >= 1) {
                if (maxTrades < trades.length) {
                    var j = Math.floor(Math.random() * trades.length);
                    if (!tradesDone[trades[j]]) {tradesDone[trades[j]] = 0;}
                    tradesDone[trades[j]] += 1;
                    maxTrades -= 1;
                    trades.splice(j, 1);
                    maxByRace.splice(j, 1);
                    continue;
                }
                var minTrades = Math.floor(maxTrades / trades.length);
                var minTradePos = 0;
                for (var i = 0; i < trades.length; i++) {
                    if (maxByRace[i] < minTrades) {
                        minTrades = maxByRace[i];
                        minTradePos = i;
                    }
                }
                if (!tradesDone[trades[minTradePos]]) {tradesDone[trades[minTradePos]] = 0;}
                tradesDone[trades[minTradePos]] += minTrades;
                maxTrades -= minTrades;
                trades.splice(minTradePos, 1);
                maxByRace.splice(minTradePos, 1);
            }
            if (tradesDone.length === 0) {return;}

            var tradeNet = {};
            for (var name in tradesDone) {
                var race = tradeManager.getRace(name);

                var materials = tradeManager.getMaterials(name);
                for (var mat in materials) {
                    if (!tradeNet[mat]) {tradeNet[mat] = 0;}
                    tradeNet[mat] -= materials[mat] * tradesDone[name];
                }

                var meanOutput = tradeManager.getAverageTrade(race);
                for (var out in meanOutput) {
                    var res = craftManager.getResource(out);
                    if (!tradeNet[out]) {tradeNet[out] = 0;}
                    tradeNet[out] += (res.maxValue > 0) ? Math.min(meanOutput[out] * tradesDone[name], Math.max(res.maxValue - res.value, 0)) : meanOutput[out] * tradesDone[name];
                }
            }

            cacheManager.pushToCache({'materials': tradeNet, 'timeStamp': game.timer.ticksTotal});

            for (var name in tradesDone) {
                if (tradesDone[name] > 0) {
                    tradeManager.trade(name, tradesDone[name]);
                }
            }
        },
        miscOptions: function () {
            var craftManager = this.craftManager;
            var optionVals = options.auto.options.items;

            AutoEmbassy:
            if (optionVals.buildEmbassies.enabled && !!game.diplomacy.races[0].embassyPrices) {
                var culture = craftManager.getResource('culture');
                if (optionVals.buildEmbassies.subTrigger <= culture.value / culture.maxValue) {
                    var racePanels = game.diplomacyTab.racePanels;
                    var cultureVal = craftManager.getValueAvailable('culture', true);

                    var embassyBulk = {};
                    var bulkTracker = [];

                    for (var i = 0; i < racePanels.length; i++) {
                        if (!racePanels[i].embassyButton) {continue;}
                        var name = racePanels[i].race.name;
                        var race = game.diplomacy.get(name);
                        embassyBulk[name] = {'val': 0, 'basePrice': race.embassyPrices[0].val, 'currentEm': race.embassyLevel, 'priceSum': 0, 'race': race};
                        bulkTracker.push(name);
                    }

                    if (bulkTracker.length === 0) {break AutoEmbassy;}

                    var refreshRequired = false;

                    while (bulkTracker.length > 0) {
                        for (var i=0; i < bulkTracker.length; i++) {
                            var name = bulkTracker[i];
                            var emBulk = embassyBulk[name];
                            var nextPrice = emBulk.basePrice * Math.pow(1.15, emBulk.currentEm + emBulk.val);
                            if (nextPrice <= cultureVal) {
                                cultureVal -= nextPrice;
                                emBulk.priceSum += nextPrice;
                                emBulk.val += 1;
                                refreshRequired = true;
                            } else {
                                bulkTracker.splice(i, 1);
                                i--;
                            }
                        }
                    }

                    for (var name in embassyBulk) {
                        var emBulk = embassyBulk[name];
                        if (emBulk.val === 0) {continue;}
                        var cultureVal = craftManager.getValueAvailable('culture', true);
                        if (emBulk.priceSum > cultureVal) {warning('Something has gone horribly wrong.' + [emBulk.priceSum, cultureVal]);}
                        game.resPool.resources[13].value -= emBulk.priceSum;
                        emBulk.race.embassyLevel += emBulk.val;
                        storeForSummary('embassy', emBulk.val);
                        if (emBulk.val !== 1) {
                            iactivity('build.embassies', [emBulk.val, emBulk.race.title], 'ks-trade');
                        } else {
                            iactivity('build.embassy', [emBulk.val, emBulk.race.title], 'ks-trade');
                        }
                    }

                    if (refreshRequired) {game.ui.render();}
                }
            }

            // fix Cryochamber
            if (optionVals.fixCry.enabled && game.time.getVSU("usedCryochambers").val > 0) {
                var fixed = 0;
                var btn = this.timeManager.manager.tab.vsPanel.children[0].children[0]; //check?
                // doFixCryochamber will check resources
                while (btn.controller.doFixCryochamber(btn.model)) 
                    fixed += 1;
                if (fixed > 0) {
                    iactivity('act.fix.cry', [fixed], 'ks-fixCry');
                    storeForSummary('fix.cry', fixed);
                }
            }
        },
        // ref: https://github.com/Bioniclegenius/NummonCalc/blob/112f716e2fde9956dfe520021b0400cba7b7113e/NummonCalc.js#L490
        getBestUnicornBuilding: function () {
            var unicornPasture = 'unicornPasture';
            var pastureButton = buildManager.getBuildButton('unicornPasture');
            if(typeof pastureButton === 'undefined')
                return;
            var validBuildings = ['unicornTomb','ivoryTower','ivoryCitadel','skyPalace','unicornUtopia','sunspire'];
            var unicornsPerSecond = game.getEffect('unicornsPerTickBase') * game.getTicksPerSecondUI();
            var globalRatio = game.getEffect('unicornsGlobalRatio') + 1;
            var religionRatio = game.getEffect('unicornsRatioReligion') + 1;
            var paragonRatio = game.prestige.getParagonProductionRatio() + 1;
            var faithBonus = game.religion.getSolarRevolutionRatio() + 1;
            var cycle = 1;
            if(game.calendar.cycles[game.calendar.cycle].festivalEffects['unicorns'] != undefined)
                if(game.prestige.getPerk('numeromancy').researched && game.calendar.festivalDays)
                    cycle = game.calendar.cycles[game.calendar.cycle].festivalEffects['unicorns'];
            var onZig = Math.max(game.bld.getBuildingExt('ziggurat').meta.on, 1);
            var total = unicornsPerSecond * globalRatio * religionRatio * paragonRatio * faithBonus * cycle;
            var baseUnicornsPerRift = 500 * (1 + game.getEffect('unicornsRatioReligion') * 0.1);
            var riftChanceRatio = 1;
            if(game.prestige.getPerk('unicornmancy').researched)
                riftChanceRatio *= 1.1;
            var baseRift = game.getEffect('riftChance') * riftChanceRatio / (10000 * 2) * baseUnicornsPerRift;
            var bestAmoritization = Infinity;
            var bestBuilding = '';
            var pastureAmor = game.bld.getBuildingExt('unicornPasture').meta.effects['unicornsPerTickBase'] * game.getTicksPerSecondUI();
            pastureAmor = pastureAmor * globalRatio * religionRatio * paragonRatio * faithBonus * cycle;
            pastureAmor = pastureButton.model.prices[0].val / pastureAmor;
            if(pastureAmor < bestAmoritization){
                bestAmoritization = pastureAmor;
                bestBuilding = unicornPasture;
            }
            for(var i in this.religionManager.manager.tab.zgUpgradeButtons){
                var btn = this.religionManager.manager.tab.zgUpgradeButtons[i];
                if(validBuildings.indexOf(btn.id)!=-1){
                    if(btn.model.visible){
                        unicornPrice = 0;
                        for(var j in btn.model.prices){
                            if(btn.model.prices[j].name=='unicorns')
                                unicornPrice += btn.model.prices[j].val;
                            if(btn.model.prices[j].name=='tears')
                                unicornPrice += btn.model.prices[j].val * 2500 / onZig;
                        }
                        var bld = game.religion.getZU(btn.id);
                        var relBonus = religionRatio;
                        var riftChance = game.getEffect('riftChance');
                        for(var j in bld.effects){
                            if(j == 'unicornsRatioReligion')
                                relBonus += bld.effects[j]
                            if(j == 'riftChance')
                                riftChance += bld.effects[j];
                        }
                        var unicornsPerRift = 500 * ((relBonus -1) * 0.1 +1);
                        var riftBonus = riftChance * riftChanceRatio / (10000 * 2) * unicornsPerRift;
                        riftBonus -= baseRift;
                        var amor = unicornsPerSecond * globalRatio * relBonus * paragonRatio * faithBonus * cycle;
                        amor -= total;
                        amor = amor + riftBonus;
                        amor = unicornPrice / amor;
                        if(amor < bestAmoritization)
                            if(riftBonus > 0 || relBonus > religionRatio && unicornPrice > 0){
                                bestAmoritization = amor;
                                bestBuilding = btn.id;
                            }
                    }
                }
            }
            return bestBuilding;
        }
    };

    // Tab Manager
    // ===========

    var TabManager = function (name) {
        this.setTab(name);
    };

    TabManager.prototype = {
        tab: undefined,
        render: function () {
            if (this.tab && game.ui.activeTabId !== this.tab.tabId) this.tab.render();

            return this;
        },
        setTab: function (name) {
            for (var tab in game.tabs) {
                if (game.tabs[tab].tabId === name) {
                    this.tab = game.tabs[tab];
                    break;
                }
            }

            this.tab ? this.render() : warning('unable to find tab ' + name);
        }
    };

    // Exploration Manager
    // ===================

    var ExplorationManager = function () {
        this.manager = new TabManager('Village');
    };

    ExplorationManager.prototype = {
        manager: undefined,
        currentCheapestNode: null,
        currentCheapestNodeValue: null,
        cheapestNodeX: null,
        cheapestNodeY: null,
        explore: function(x, y) {
            game.village.map.expeditionNode = {x, y};
            game.village.map.explore(x, y);
        },
        getCheapestNode: function () {
            var tileArray = game.village.map.villageData;
            var tileKey = "";

            this.currentCheapestNode = null;

            for (var i in tileArray) {
                tileKey = i;

                // Discards locked nodes
                if (i.unlocked == false) { break; }

                // Discards junk nodes
                if (tileKey.includes('-')) { break; }

                // Acquire node coordinates
                var regex = /(\d).(\d*)/g;
                var keyMatch = regex.exec(tileKey);
                var xCoord = parseInt(keyMatch[1]);
                var yCoord = parseInt(keyMatch[2]);

                if (this.currentCheapestNode == null) {
                    this.currentCheapestNodeValue = this.getNodeValue(xCoord, yCoord)
                    this.currentCheapestNode = i;
                    this.cheapestNodeX = xCoord;
                    this.cheapestNodeY = yCoord;
                }

                if (this.currentCheapestNode != null && this.getNodeValue(xCoord, yCoord) < this.currentCheapestNodeValue) {
                    this.currentCheapestNodeValue = this.getNodeValue(xCoord, yCoord)
                    this.currentCheapestNode = i;
                    this.cheapestNodeX = xCoord;
                    this.cheapestNodeY = yCoord;
                }
            }
        },
        getNodeValue: function (x, y){
            var nodePrice = game.village.map.toLevel(x, y);
            var exploreCost = game.village.map.getExplorationPrice(x,y);

            var tileValue = nodePrice / exploreCost;

            return tileValue;
        }
    };

    // Religion manager
    // ================

    var ReligionManager = function () {
        this.manager = new TabManager('Religion');
        this.crafts = new CraftManager();
        this.bulkManager = new BulkManager();
    };

    ReligionManager.prototype = {
        manager: undefined,
        crafts: undefined,
        bulkManager: undefined,
        build: function (name, variant, amount) {
            var build = this.getBuild(name, variant);
            var button = this.getBuildButton(name, variant);

            if (!button || !button.model.enabled) return;

            var amountTemp = amount;
            var label = build.label;
            amount=this.bulkManager.construct(button.model, button, amount);
            if (amount !== amountTemp) {warning(label + ' Amount ordered: '+amountTemp+' Amount Constructed: '+amount);}

            if (variant === "s") {
                storeForSummary(label, amount, 'faith');
                if (amount === 1) {
                    iactivity('act.sun.discover', [label], 'ks-faith');
                } else {
                    iactivity('act.sun.discovers', [label, amount], 'ks-faith');
                }
            } else {
                storeForSummary(label, amount, 'build');
                if (amount === 1) {
                    iactivity('act.build', [label], 'ks-build');
                } else {
                    iactivity('act.builds', [label, amount], 'ks-build');
                }
            }
        },
        getBuild: function (name, variant) {
            switch (variant) {
                case 'z':
                    return game.religion.getZU(name);
                case 's':
                    return game.religion.getRU(name);
                case 'c':
                    return game.religion.getTU(name);
            }
        },
        getBuildButton: function (name, variant) {
            switch (variant) {
                case 'z':
                    var buttons = this.manager.tab.zgUpgradeButtons;
                    break;
                case 's':
                    var buttons = this.manager.tab.rUpgradeButtons;
                    break;
                case 'c':
                    var buttons = this.manager.tab.children[0].children[0].children;
            }
            var build = this.getBuild(name, variant);
            for (var i in buttons) {
                var haystack = buttons[i].model.name;
                if (haystack.indexOf(build.label) !== -1) {
                    return buttons[i];
                }
            }
        }
    };

    // Time manager
    // ============

    var TimeManager = function () {
        this.manager = new TabManager('Time');
        this.crafts = new CraftManager();
        this.bulkManager = new BulkManager();
    };

    TimeManager.prototype = {
        manager: undefined,
        crafts: undefined,
        bulkManager: undefined,
        build: function (name, variant, amount) {
            var build = this.getBuild(name, variant);
            var button = this.getBuildButton(name, variant);

            if (!button || !button.model.enabled) return;

            var amountTemp = amount;
            var label = build.label;
            amount=this.bulkManager.construct(button.model, button, amount);
            if (amount !== amountTemp) {warning(label + ' Amount ordered: '+amountTemp+' Amount Constructed: '+amount);}
            storeForSummary(label, amount, 'build');


            if (amount === 1) {
                iactivity('act.build', [label], 'ks-build');
            } else {
                iactivity('act.builds', [label, amount], 'ks-build');
            }
        },
        getBuild: function (name, variant) {
            if (variant === 'chrono') {
                return game.time.getCFU(name);
            } else {
                return game.time.getVSU(name);
            }
        },
        getBuildButton: function (name, variant) {
            if (variant === 'chrono') {
                var buttons = this.manager.tab.children[2].children[0].children;
            } else {
                var buttons = this.manager.tab.children[3].children[0].children;
            }
            var build = this.getBuild(name, variant);
            for (var i in buttons) {
                var haystack = buttons[i].model.name;
                if (haystack.indexOf(build.label) !== -1) {
                    return buttons[i];
                }
            }
        }
    };

    // Upgrade manager
    // ============

    var UpgradeManager = function () {
        this.workManager = new TabManager('Workshop');
        this.sciManager = new TabManager('Science');
        this.spaManager = new TabManager('Space');
        this.crafts = new CraftManager();
    };

    UpgradeManager.prototype = {
        manager: undefined,
        crafts: undefined,
        build: function (upgrade, variant) {
            var button = this.getBuildButton(upgrade, variant);

            if (!button || !button.model.enabled) return;

            //need to simulate a click so the game updates everything properly
            button.domNode.click(upgrade);
            var label = upgrade.label;

            if (variant === 'workshop') {
                storeForSummary(label, 1, 'upgrade');
                iactivity('upgrade.upgrade', [label], 'ks-upgrade');
            } else {
                storeForSummary(label, 1, 'research');
                iactivity('upgrade.tech', [label], 'ks-research');
            }
        },
        getBuildButton: function (upgrade, variant) {
            if (variant === 'workshop') {
                var buttons = this.workManager.tab.buttons;
            } else if (variant === 'science') {
                var buttons = this.sciManager.tab.buttons;
            }
            for (var i in buttons) {
                var haystack = buttons[i].model.name;
                if (haystack === upgrade.label) {
                    return buttons[i];
                }
            }
        }
    };

    // Building manager
    // ================

    var BuildManager = function () {
        this.manager = new TabManager('Bonfire');
        this.crafts = new CraftManager();
        this.bulkManager = new BulkManager();
    };

    BuildManager.prototype = {
        manager: undefined,
        crafts: undefined,
        bulkManager: undefined,
        build: function (name, stage, amount) {
            var build = this.getBuild(name);
            var button = this.getBuildButton(name, stage);

            if (!button || !button.model.enabled) return;
            var amountTemp = amount;
            var label = build.meta.label ? build.meta.label : build.meta.stages[stage].label;
            amount=this.bulkManager.construct(button.model, button, amount);
            if (amount !== amountTemp) {warning(label + ' Amount ordered: '+amountTemp+' Amount Constructed: '+amount);}
            storeForSummary(label, amount, 'build');

            if (amount === 1) {
                iactivity('act.build', [label], 'ks-build');
            } else {
                iactivity('act.builds', [label, amount], 'ks-build');
            }
        },
        getBuild: function (name) {
            return game.bld.getBuildingExt(name);
        },
        getBuildButton: function (name, stage) {
            var buttons = this.manager.tab.buttons;
            var build = this.getBuild(name);
            var label = typeof stage !== 'undefined' ? build.meta.stages[stage].label : build.meta.label;

            for (var i in buttons) {
                var haystack = buttons[i].model.name;
                if (haystack.indexOf(label) !== -1){
                    return buttons[i];
                }
            }
        }
    };

    // Space manager
    // ================

    var SpaceManager = function () {
        this.manager = new TabManager('Space');
        this.crafts = new CraftManager();
        this.bulkManager = new BulkManager();
    };

    SpaceManager.prototype = {
        manager: undefined,
        crafts: undefined,
        bulkManager: undefined,
        build: function (name, amount) {
            var build = this.getBuild(name);
            var button = this.getBuildButton(name);

            if (!build.unlocked || !button || !button.model.enabled || !options.auto.space.items[name].enabled) return;
            var amountTemp = amount;
            var label = build.label;
            amount=this.bulkManager.construct(button.model, button, amount);
            if (amount !== amountTemp) {
                warning(label + ' Amount ordered: '+amountTemp+' Amount Constructed: '+amount);
            }
            storeForSummary(label, amount, 'build');

            if (amount === 1) {
                iactivity('act.build', [label], 'ks-build');
            } else {
                iactivity('act.builds', [label, amount], 'ks-build');
            }
        },
        getBuild: function (name) {
            return game.space.getBuilding(name);
        },
        getBuildButton: function (name) {
            var panels = this.manager.tab.planetPanels;

            for (var panel in panels) {
                for (var child in panels[panel].children) {
                    if (panels[panel].children[child].id === name) return panels[panel].children[child];
                }
            }
        }
    };

    // Crafting Manager
    // ================

    var CraftManager = function () {
        this.cacheManager = new CacheManager();
    };

    CraftManager.prototype = {
        craft: function (name, amount) {
            amount = Math.floor(amount);

            if (!name || 1 > amount) return;
            if (!this.canCraft(name, amount)) return;

            var craft = this.getCraft(name);
            var ratio = game.getResCraftRatio(craft);

            game.craft(craft.name, amount);

            var iname = game.resPool.get(name).title;

            // determine actual amount after crafting upgrades
            amount = (amount * (1 + ratio)).toFixed(2);

            storeForSummary(iname, amount, 'craft');
            iactivity('act.craft', [game.getDisplayValueExt(amount), iname], 'ks-craft');
        },
        canCraft: function (name, amount) {
            var craft = this.getCraft(name);
            var enabled = options.auto.craft.items[name].enabled;
            var result = false;

            if (craft.unlocked && enabled) {
                result = true;

<<<<<<< HEAD
                var prices = game.workshop.getCraftPrice(craft);
                for (var i in prices) {
                    var price = prices[i];
=======
                var prices = game.workshop.getCraftPrice(craft); 
                for (var i in prices) { 
                    var price = prices[i]; 
>>>>>>> fb236072
                    var value = this.getValueAvailable(price.name);

                    if (value < price.val * amount) {
                        result = false;
                    }
                }
            }

            return result;
        },
        getCraft: function (name) {
            return game.workshop.getCraft(name);
        },
        singleCraftPossible: function (name) {
            var materials = this.getMaterials(name);
            for (var mat in materials) {
                if (this.getValueAvailable(mat, true) < materials[mat]) {return false;}
            }
            return true;
        },
        getLowestCraftAmount: function (name, limited, limRat, aboveTrigger) {
            var amount = Number.MAX_VALUE;
            var plateMax = Number.MAX_VALUE;
            var materials = this.getMaterials(name);

            var craft = this.getCraft(name);
            var ratio = game.getResCraftRatio(craft);
            var trigger = options.auto.craft.trigger;
            var optionVal = options.auto.options.enabled && options.auto.options.items.shipOverride.enabled;

            // Safeguard if materials for craft cannot be determined.
            if (!materials) return 0;

            if (name==='steel' && limited) {
                var plateRatio=game.getResCraftRatio(this.getCraft('plate'));
                if (this.getValueAvailable('plate')/this.getValueAvailable('steel') < ((plateRatio+1)/125)/((ratio+1)/100)) {
                    return 0;
                }
            } else if (name==='plate' && limited) {
                var steelRatio=game.getResCraftRatio(this.getCraft('steel'));
                if (game.getResourcePerTick('coal', true) > 0) {
                    if (this.getValueAvailable('plate')/this.getValueAvailable('steel') > ((ratio+1)/125)/((steelRatio+1)/100)) {
                        var ironInTime = ((this.getResource('coal').maxValue*trigger - this.getValue('coal'))/game.getResourcePerTick('coal', true))*Math.max(game.getResourcePerTick('iron', true), 0);
                        plateMax = (this.getValueAvailable('iron') - Math.max(this.getResource('coal').maxValue*trigger - ironInTime,0))/125;
                    }
                }
            }

            var res = this.getResource(name);

            for (var i in materials) {
                var delta = undefined;
                if (! limited || (this.getResource(i).maxValue > 0 && aboveTrigger) || (name === 'ship' && optionVal && (this.getResource('ship').value < 243)) ) {
                    // If there is a storage limit, we can just use everything returned by getValueAvailable, since the regulation happens there
                    delta = this.getValueAvailable(i) / materials[i];
                } else {
                    // Take the currently present amount of material to craft into account
                    // Currently this determines the amount of resources that can be crafted such that base materials are proportionally distributed across limited resources.
                    // This base material distribution is governed by limRat "limited ratio" which defaults to 0.5, corresponding to half of the possible components being further crafted.
                    // If this were another value, such as 0.75, then if you had 10000 beams and 0 scaffolds, 7500 of the beams would be crafted into scaffolds.
                    delta = limRat * ((this.getValueAvailable(i, true) + (materials[i] / (1 + ratio)) * this.getValueAvailable(res.name, true)) / materials[i]) - (this.getValueAvailable(res.name, true) / (1 + ratio));
                }

                amount = Math.min(delta,amount,plateMax);
            }

            // If we have a maximum value, ensure that we don't produce more than
            // this value. This should currently only impact wood crafting, but is
            // written generically to ensure it works for any craft that produces a
            // good with a maximum value.
            if (res.maxValue > 0 && amount > (res.maxValue - res.value))
                amount = res.maxValue - res.value;

            return Math.floor(amount);
        },
        getMaterials: function (name) {
            var materials = {};
            var craft = this.getCraft(name);

            // Safeguard against craft items that aren't actually available yet.
            if (!craft) return;

            var prices = game.workshop.getCraftPrice(craft);

            for (var i in prices) {
                var price = prices[i];

                materials[price.name] = price.val;
            }

            return materials;
        },
        getTickVal: function (res, preTrade) {
            var prod = game.getResourcePerTick(res.name, true);
            if (res.craftable) {
                var minProd=Number.MAX_VALUE;
                var materials = this.getMaterials(res.name);
                for (var mat in materials) {
                    var rat = (1+game.getResCraftRatio(res.name))/materials[mat];
                    //Currently preTrade is only true for the festival stuff, so including furs from hunting is ideal.
                    var addProd = this.getTickVal(this.getResource(mat));
                    minProd = Math.min(addProd * rat, minProd);
                }
                prod += (minProd!==Number.MAX_VALUE) ? minProd : 0;
            }
            if (prod <= 0 && (res.name === 'spice' || res.name === 'blueprint')) {return 'ignore';}
            if (!preTrade) {prod += this.cacheManager.getResValue(res.name)};
            return prod;
        },
        getAverageHunt: function() {
            var output = {};
            var hunterRatio = game.getEffect('hunterRatio') + game.village.getEffectLeader('manager', 0);

            output['furs'] = 40 + 32.5 * hunterRatio;

            output['ivory'] = 50 * Math.min(0.225 + 0.01 * hunterRatio, 0.5) + 40 * hunterRatio * Math.min(0.225 + 0.01 * hunterRatio, 0.5);

            output['unicorns'] = 0.05;

            if (this.getValue('zebras') >= 10) {
                output['bloodstone'] = (this.getValue('bloodstone') === 0) ? 0.05 : 0.0005;
            }

            if (game.ironWill && game.workshop.get('goldOre').researched) {
                output['gold'] = 0.625 + 0.625 * hunterRatio;
            }

            return output;
        },
        getResource: function (name) {
            if (name === 'slabs') {name = 'slab';} //KG BETA BUGFIX
            // for (var i in game.resPool.resources) {
            //     var res = game.resPool.resources[i];
            //     if (res.name === name) return res;
            // }
            var res = game.resPool.get(name);
            if (res) return res
            warning('unable to find resource ' + name);
            return null;
        },
        getValue: function (name) {
            return this.getResource(name).value;
        },
        getStock: function (name) {
            var res = options.auto.resources[name];
            var stock = (res && res.enabled) ? res.stock : 0;

            return !stock ? 0 : stock;
        },
        getValueAvailable: function (name, all, typeTrigger) {
            var value = this.getValue(name);
            var stock = this.getStock(name);

            if (!typeTrigger && typeTrigger !== 0) {
                var trigger = options.auto.craft.trigger;
            }
            else {
              var trigger = typeTrigger;
            }

            if ('catnip' === name) {
                var pastures = (game.bld.getBuildingExt('pasture').meta.stage === 0) ? game.bld.getBuildingExt('pasture').meta.val: 0;
                var aqueducts = (game.bld.getBuildingExt('aqueduct').meta.stage === 0) ? game.bld.getBuildingExt('aqueduct').meta.val: 0;
                var resPerTick = this.getPotentialCatnip(true, pastures, aqueducts)

                if (resPerTick < 0) stock -= resPerTick * 202 * 5;
            }

            value = Math.max(value - stock, 0);

            // If we have a maxValue, and user hasn't requested all, check
            // consumption rate
            if (!all && this.getResource(name).maxValue > 0) {
                var res = options.auto.resources[name];
                var consume = res && res.enabled && (res.consume != undefined) ? res.consume : options.consume;

                value -= Math.min(this.getResource(name).maxValue * trigger, value) * (1 - consume);
            }

            return value;
        },
        getPotentialCatnip: function (worstWeather, pastures, aqueducts) {
            var fieldProd = game.getEffect('catnipPerTickBase');
            if (worstWeather) {
                fieldProd *= 0.1;
            } else {
                fieldProd *= game.calendar.getWeatherMod() + game.calendar.getCurSeason().modifiers['catnip'];
            }
            var vilProd = (game.village.getResProduction().catnip) ? game.village.getResProduction().catnip * (1 + game.getEffect('catnipJobRatio')) : 0;
            var baseProd = fieldProd + vilProd;

            var hydroponics = game.space.getBuilding('hydroponics').val;
            if (game.prestige.meta[0].meta[21].researched) {
                if (game.calendar.cycle === 2) {hydroponics *= 2;}
                if (game.calendar.cycle === 7) {hydroponics *= 0.5;}
            }
            baseProd *= 1 + 0.03 * aqueducts + 0.025 * hydroponics;

            var paragonBonus = (game.challenges.currentChallenge == "winterIsComing") ? 0 : game.prestige.getParagonProductionRatio();
            baseProd *= 1 + paragonBonus;

            baseProd *= 1 + game.religion.getSolarRevolutionRatio();

            if (!game.opts.disableCMBR) {baseProd *= (1 + game.getCMBRBonus());}

            baseProd = game.calendar.cycleEffectsFestival({catnip: baseProd})['catnip'];

            var baseDemand = game.village.getResConsumption()['catnip'];
            var uniPastures = game.bld.getBuildingExt('unicornPasture').meta.val;
            baseDemand *= 1 + (game.getLimitedDR(pastures * -0.005 + uniPastures * -0.0015, 1.0));
            if (game.village.sim.kittens.length > 0 && game.village.happiness > 1) {
                var happyCon = game.village.happiness - 1;
                if (game.challenges.currentChallenge == "anarchy") {
                    baseDemand *= 1 + happyCon * (1 + game.getEffect("catnipDemandWorkerRatioGlobal"));
                } else {
                    baseDemand *= 1 + happyCon * (1 + game.getEffect("catnipDemandWorkerRatioGlobal")) * (1 - game.village.getFreeKittens() / game.village.sim.kittens.length);
                }
            }
            baseProd += baseDemand;

            baseProd += game.getResourcePerTickConvertion('catnip');

            //Might need to eventually factor in time acceleration using game.timeAccelerationRatio().
            return baseProd;
        }
    };

    // Bulk Manager
    // ============

    var BulkManager = function () {
        this.craftManager = new CraftManager();
    };

    BulkManager.prototype = {
        craftManager: undefined,
        bulk: function (builds, metaData, trigger, source) {
            var bList = [];
            var countList = [];
            var counter = 0;
            for (var name in builds) {
                var build = builds[name];
                var data = metaData[name];
                if (!build.enabled) {continue;}
                if (data.tHidden === true) {continue;}
                if (data.rHidden === true) {continue;}
                if ((data.rHidden === undefined) && !data.unlocked) {continue;}
                if (name === 'cryochambers' && (game.time.getVSU('usedCryochambers').val > 0
                    || game.bld.getBuildingExt('chronosphere').meta.val <= data.val)) {continue;}
                if (name === 'ressourceRetrieval' && data.val >= 100) {continue;}
                var prices = (data.stages) ? data.stages[data.stage].prices : data.prices;
                var priceRatio = this.getPriceRatio(data, source);
                if (!this.singleBuildPossible(data, prices, priceRatio, source)) {continue;}
                var require = !build.require ? false : this.craftManager.getResource(build.require);
                if (!require || trigger <= require.value / require.maxValue) {
                    if (typeof(build.stage) !== 'undefined' && build.stage !== data.stage) {
                        continue;
                    }
                    bList.push(new Object());
                    bList[counter].id = name;
                    bList[counter].label = build.label;
                    bList[counter].name = build.name;
                    bList[counter].stage = build.stage;
                    bList[counter].variant = build.variant;
                    countList.push(new Object());
                    countList[counter].id = name;
                    countList[counter].name = build.name;
                    countList[counter].count = 0;
                    countList[counter].spot = counter;
                    countList[counter].prices = prices;
                    countList[counter].priceRatio = priceRatio;
                    countList[counter].source = source;
                    countList[counter].limit = build.max || 0;
                    countList[counter].val = data.val;
                    counter++;
                }
            }

            if (countList.length === 0) {return;}

            var tempPool = new Object();
            for (var res in game.resPool.resources) {
                tempPool[game.resPool.resources[res].name]=game.resPool.resources[res].value;
            }
            for (var res in tempPool) {tempPool[res] = this.craftManager.getValueAvailable(res, true);}

            var k = 0;
            while (countList.length !== 0) {
                bulkLoop:
                for (var j = 0; j < countList.length; j++) {
                    var build = countList[j];
                    var data = metaData[build.id];
                    var prices = build.prices;
                    var priceRatio = build.priceRatio;
                    var source = build.source;
                    for (var p = 0; p < prices.length; p++) {

                        var spaceOil = false;
                        var cryoKarma = false;
                        if (source && source === 'space' && prices[p].name === 'oil') {
                            spaceOil = true;
                            var oilPrice = prices[p].val * (1 - game.getLimitedDR(game.getEffect('oilReductionRatio'), 0.75));
                        } else if (build.id === 'cryochambers' && prices[p].name === 'karma') {
                            cryoKarma = true;
                            var karmaPrice = prices[p].val * (1 - game.getLimitedDR(0.01 * game.prestige.getBurnedParagonRatio(), 1.0));
                        }

                        if (spaceOil) {
                            var nextPriceCheck = (tempPool['oil'] < oilPrice * Math.pow(1.05, k + data.val));
                        } else if (cryoKarma) {
                            var nextPriceCheck = (tempPool['karma'] < karmaPrice * Math.pow(priceRatio, k + data.val));
                        } else {
                            var nextPriceCheck = (tempPool[prices[p].name] < prices[p].val * Math.pow(priceRatio, k + data.val));
                        }
                        if (nextPriceCheck || (data.noStackable && (k + data.val)>=1) || (build.id === 'ressourceRetrieval' && k + data.val >= 100)
                          || (build.id === 'cryochambers' && game.bld.getBuildingExt('chronosphere').meta.val <= k + data.val)) {
                            for (var p2 = 0; p2 < p; p2++) {
                                if (source && source === 'space' && prices[p2].name === 'oil') {
                                    var oilPriceRefund = prices[p2].val * (1 - game.getLimitedDR(game.getEffect('oilReductionRatio'), 0.75));
                                    tempPool['oil'] += oilPriceRefund * Math.pow(1.05, k + data.val);
                                } else if (build.id === 'cryochambers' && prices[p2].name === 'karma') {
                                    var karmaPriceRefund = prices[p2].val * (1 - game.getLimitedDR(0.01 * game.prestige.getBurnedParagonRatio(), 1.0));
                                    tempPool['karma'] += karmaPriceRefund * Math.pow(priceRatio, k + data.val);
                                } else {
                                    var refundVal = prices[p2].val * Math.pow(priceRatio, k + data.val);
                                    tempPool[prices[p2].name] += (prices[p2].name === 'void') ? Math.ceil(refundVal) : refundVal;
                                }
                            }
                            if (build.limit && build.limit != -1) {
                                build.count = Math.max(0, Math.min(build.count, (build.limit - build.val)));
                            }
                            bList[countList[j].spot].count = countList[j].count;
                            countList.splice(j, 1);
                            j--;
                            continue bulkLoop;
                        }
                        if (spaceOil) {
                            tempPool['oil'] -= oilPrice * Math.pow(1.05, k + data.val);
                        } else if (cryoKarma) {
                            tempPool['karma'] -= karmaPrice * Math.pow(priceRatio, k + data.val);
                        } else {
                            var pVal = prices[p].val * Math.pow(priceRatio, k + data.val);
                            tempPool[prices[p].name] -= (prices[p].name === 'void') ? Math.ceil(pVal) : pVal;
                        }
                    }
                    countList[j].count++;
                }
                k++;
            }
            return bList;
        },
        construct: function (model, button, amount) {
            var meta = model.metadata;
            var counter = 0;
            if (typeof meta.limitBuild == "number" && meta.limitBuild - meta.val < amount) {
                amount = meta.limitBuild - meta.val;
            }
            if (model.enabled && button.controller.hasResources(model) || game.devMode ) {
                while (button.controller.hasResources(model) && amount > 0) {
                    model.prices=button.controller.getPrices(model);
                    button.controller.payPrice(model);
                    button.controller.incrementValue(model);
                    counter++;
                    amount--;
                }
                if (meta.breakIronWill) {game.ironWill = false;}
                if (meta.unlocks) {game.unlock(meta.unlocks);}
                if (meta.upgrades) {game.upgrade(meta.upgrades);}
            }
            return counter;
        },
        getPriceRatio: function (data, source) {
            var ratio = (!data.stages) ? data.priceRatio : (data.priceRatio || data.stages[data.stage].priceRatio);

            var ratioDiff = 0;
            if (source && source === 'bonfire') {
                ratioDiff = game.getEffect(data.name + "PriceRatio") +
                    game.getEffect("priceRatio") +
                    game.getEffect("mapPriceReduction");

                ratioDiff = game.getLimitedDR(ratioDiff, ratio - 1);
            }
            return ratio + ratioDiff;
        },
        singleBuildPossible: function (data, prices, priceRatio, source) {
            for (var price in prices) {
                if (source && source === 'space' && prices[price].name === 'oil') {
                    var oilPrice = prices[price].val * (1 - game.getLimitedDR(game.getEffect('oilReductionRatio'), 0.75));
                    if (this.craftManager.getValueAvailable('oil', true) < oilPrice * Math.pow(1.05, data.val)) {return false;}
                } else if (data.name === 'cryochambers' && prices[price].name === 'karma') {
                    var karmaPrice = prices[price].val * (1 - game.getLimitedDR(0.01 * game.prestige.getBurnedParagonRatio(), 1.0));
                    if (this.craftManager.getValueAvailable('karma', true) < karmaPrice * Math.pow(priceRatio, data.val)) {return false;}
                } else {
                    if (this.craftManager.getValueAvailable(prices[price].name, true) < prices[price].val * Math.pow(priceRatio, data.val)) {return false;}
                }
            }
            return true;
        }
    };

    // Trading Manager
    // ===============

    var TradeManager = function () {
        this.craftManager = new CraftManager();
        this.manager = new TabManager('Trade');
    };

    TradeManager.prototype = {
        craftManager: undefined,
        manager: undefined,
        trade: function (name, amount) {

            if (!name || 1 > amount) {warning('KS trade checks are not functioning properly, please create an issue on the github page.');}

            var race = this.getRace(name);

            var button = this.getTradeButton(race.name);

            if (!button.model.enabled || !options.auto.trade.items[name].enabled) {warning('KS trade checks are not functioning properly, please create an issue on the github page.');}

            game.diplomacy.tradeMultiple(race, amount);
            storeForSummary(race.title, amount, 'trade');
            iactivity('act.trade', [amount, ucfirst(race.title)], 'ks-trade');
        },
        getProfitability: function (name) {
            var race = this.getRace(name);

            var materials = this.getMaterials(name);
            var cost = 0;
            for (var mat in materials) {
                var tick = this.craftManager.getTickVal(this.craftManager.getResource(mat));
                if (tick <= 0) {return false;}
                cost += materials[mat]/tick;
            }

            var output = this.getAverageTrade(race);
            var profit = 0;
            for (var prod in output) {
                var res = this.craftManager.getResource(prod);
                var tick = this.craftManager.getTickVal(res);
                if (tick === 'ignore') {continue;}
                if (tick <= 0) {return true;}
                profit += (res.maxValue > 0) ? Math.min(output[prod], Math.max(res.maxValue - res.value, 0))/tick : output[prod]/tick;
            }
            return (cost <= profit);
        },
        getAverageTrade: function (race) {
            var standRat = game.getEffect("standingRatio");
            standRat += (game.prestige.getPerk("diplomacy").researched) ? 10 : 0;
            var rRatio = (race.name === "leviathans") ? (1 + 0.02 * race.energy) : 1;
            var tRatio = 1 + game.diplomacy.getTradeRatio();
            var successRat = (race.attitude === "hostile") ? Math.min(race.standing + standRat/100, 1) : 1;
            var bonusRat = (race.attitude === "friendly") ? Math.min(race.standing + standRat/200, 1) : 0;
            var output = {};
            for (var s in race.sells) {
                var item = race.sells[s];
                if (!this.isValidTrade(item, race)) {continue;}
                var resource = this.craftManager.getResource(item.name);
                var mean = 0;
                var tradeChance = (race.embassyPrices) ? item.chance * (1 + game.getLimitedDR(0.01 * race.embassyLevel, 0.75)) : item.chance;
                if (race.name == "zebras" && item.name == "titanium") {
                    var shipCount = game.resPool.get("ship").value;
                    var titanProb = Math.min(0.15 + shipCount * 0.0035, 1);
                    var titanRat = 1 + shipCount / 50;
                    mean = 1.5 * titanRat * (successRat * titanProb);
                } else {
                    var sRatio = (!item.seasons) ? 1 : item.seasons[game.calendar.getCurSeason().name];
                    var normBought = (successRat - bonusRat) * Math.min(tradeChance/100, 1);
                    var normBonus = bonusRat * Math.min(tradeChance/100, 1);
                    mean = (normBought + 1.25 * normBonus) * item.value * rRatio * sRatio * tRatio;
                }
                output[item.name] = mean;
            }

            var spiceChance = (race.embassyPrices) ? 0.35 * (1 + 0.01 * race.embassyLevel) : 0.35;
            var spiceTradeAmount = successRat * Math.min(spiceChance, 1);
            output['spice'] = 25 * spiceTradeAmount + 50 * spiceTradeAmount * tRatio / 2;

            output['blueprint'] = 0.1 * successRat;

            return output;
        },
        isValidTrade: function (item, race) {
            return (!(item.minLevel && race.embassyLevel < item.minLevel) && (game.resPool.get(item.name).unlocked || item.name === 'titanium' || item.name === 'uranium' || race.name === 'leviathans'));
        },
        getLowestTradeAmount: function (name, limited, trigConditions) {
            var amount = undefined;
            var highestCapacity = undefined;
            var materials = this.getMaterials(name);
            var race = this.getRace(name);

            for (var i in materials) {
                if (i === "manpower") {
                    var total = this.craftManager.getValueAvailable(i, true) / materials[i];
                } else {
                    var total = this.craftManager.getValueAvailable(i, limited, options.auto.trade.trigger) / materials[i];
                }

                amount = (amount === undefined || total < amount) ? total : amount;
            }

            amount = Math.floor(amount);

            if (amount === 0) {return 0;}

            if (race === null || options.auto.trade.items[name].allowcapped) return amount;

            // Loop through the items obtained by the race, and determine
            // which good has the most space left. Once we've determined this,
            // reduce the amount by this capacity. This ensures that we continue to trade
            // as long as at least one resource has capacity, and we never over-trade.

            var tradeOutput = this.getAverageTrade(race);
            for (var s in race.sells) {
                var item = race.sells[s];
                var resource = this.craftManager.getResource(item.name);
                var max = 0;

                // No need to process resources that don't cap
                if (!resource.maxValue) continue;

                max = tradeOutput[item.name];

                var capacity = Math.max((resource.maxValue - resource.value) / max, 0);

                highestCapacity = (capacity < highestCapacity) ? highestCapacity : capacity;
            }

            // We must take the ceiling of capacity so that we will trade as long
            // as there is any room, even if it doesn't have exact space. Otherwise
            // we seem to starve trading altogether.
            highestCapacity = Math.ceil(highestCapacity);

            if (highestCapacity === 0) {return 0;}

            // Now that we know the most we *should* trade for, check to ensure that
            // we trade for our max cost, or our max capacity, whichever is lower.
            // This helps us prevent trading for resources we can't store. Note that we
            // essentially ignore blueprints here. In addition, if highestCapacity was never set,
            // then we just

            amount = (highestCapacity < amount) ? Math.max(highestCapacity - 1, 1) : amount;

            return Math.floor(amount);
        },
        getMaterials: function (name) {
            var materials = {manpower: 50, gold: 15};

            if (name === undefined)
                return materials;

            var prices = this.getRace(name).buys;

            for (var i in prices) {
                var price = prices[i];

                materials[price.name] = price.val;
            }

            return materials;
        },
        getRace: function (name) {
            if (name === undefined)
                return null;
            else
                return game.diplomacy.get(name);
        },
        getTradeButton: function (race) {
            for (var i in this.manager.tab.racePanels) {
                var panel = this.manager.tab.racePanels[i];

                if (panel.race.name === race) return panel.tradeBtn;
            }
        },
        singleTradePossible: function (name) {
            var materials = this.getMaterials(name);
            for (var mat in materials) {
                if (this.craftManager.getValueAvailable(mat, true) < materials[mat]) {return false;}
            }
            return true;
        }
    };

    // Cache Manager
    // ===============

    var CacheManager = function () {};

    CacheManager.prototype = {
        pushToCache: function (data) {
            var cache = options.auto.cache.cache;
            var cacheSum = options.auto.cache.cacheSum;
            var materials = data['materials'];
            var currentTick = game.timer.ticksTotal;

            cache.push(data);
            for (var mat in materials) {
                if (!cacheSum[mat]) {cacheSum[mat] = 0;}
                cacheSum[mat] += materials[mat];
            }

            for (var i = 0; i < cache.length; i++) {
                var oldData = cache[i];
                if (cache.length > 10000) {
                    var oldMaterials = oldData['materials'];
                    for (var mat in oldMaterials) {
                        if (!cacheSum[mat]) {cacheSum[mat] = 0;}
                        cacheSum[mat] -= oldMaterials[mat];
                    }
                    cache.shift();
                    i--;
                } else {
                    return;
                }
            }
        },
        getResValue: function (res) {
            var cache = options.auto.cache.cache;
            if (cache.length === 0) {return 0;}
            var cacheSum = options.auto.cache.cacheSum;
            if (!cacheSum[res]) {return 0;}
            var currentTick = game.timer.ticksTotal;
            var startingTick = cache[0].timeStamp;

            return (cacheSum[res] / (currentTick - startingTick));
        }
    };

    // ==============================
    // Configure overall page display
    // ==============================

    var right = $('#rightColumn');

    var addRule = function (rule) {
        var sheets = document.styleSheets;
        sheets[0].insertRule(rule, 0);
    };

    var defaultSelector = 'body[data-ks-style]:not(.scheme_sleek)';

    addRule(defaultSelector + ' #game {'
        + 'font-family: monospace;'
        + 'font-size: 12px;'
        + 'min-width: 1300px;'
        + 'top: 32px;'
        + '}');

    addRule(defaultSelector + ' {'
        + 'font-family: monospace;'
        + 'font-size: 12px;'
        + '}');

    addRule(defaultSelector + ' .column {'
        + 'min-height: inherit;'
        + 'max-width: inherit !important;'
        + 'padding: 1%;'
        + 'margin: 0;'
        + 'overflow-y: auto;'
        + '}');

    addRule(defaultSelector + ' #leftColumn {'
        + 'height: 92%;'
        + 'width: 26%;'
        + '}');

    addRule(defaultSelector + ' #midColumn {'
        + 'margin-top: 1% !important;'
        + 'height: 90%;'
        + 'width: 48%;'
        + '}');

    addRule(defaultSelector + ' #rightColumn {'
        + 'overflow-y: scroll;'
        + 'height: 92%;'
        + 'width: 19%;'
        + '}');

    addRule(defaultSelector + ' #gameLog .msg {'
        + 'display: block;'
        + '}');

    addRule(defaultSelector + ' #gameLog {'
        + 'overflow-y: hidden !important;'
        + 'width: 100% !important;'
        + 'padding-top: 5px !important;'
        + '}');

    addRule(defaultSelector + ' #resContainer .maxRes {'
        + 'color: #676766;'
        + '}');

    addRule(defaultSelector + ' #game .btn {'
        + 'border-radius: 0px;'
        + 'font-family: monospace;'
        + 'font-size: 12px !important;'
        + 'margin: 0 5px 7px 0;'
        + 'width: 290px;'
        + '}');

    addRule(defaultSelector + ' #game .map-viewport {'
        + 'height: 340px;'
        + 'max-width: 500px;'
        + 'overflow: visible;'
        + '}');

    addRule(' #game .map-dashboard {'
        + 'height: 120px;'
        + 'width: 292px;'
        + '}');

    addRule('#ks-options ul {'
        + 'list-style: none;'
        + 'margin: 0 0 5px;'
        + 'padding: 0;'
        + '}');

    addRule('#ks-options ul:after {'
        + 'clear: both;'
        + 'content: " ";'
        + 'display: block;'
        + 'height: 0;'
        + '}');

    addRule('#ks-options ul li {'
        + 'display: block;'
        + 'float: left;'
        + 'width: 100%;'
        + '}');

    addRule('#ks-options #toggle-list-resources .stockWarn *,'
        + '#ks-options #toggle-reset-list-resources .stockWarn * {'
        + 'color: ' + options.stockwarncolor + ';'
        + '}');
    
    addRule('.right-tab {'
        + 'height: unset !important;'
        + '}');

    // Local Storage
    // =============

    var kittenStorageVersion = 2;

    var kittenStorage = {
        version: kittenStorageVersion,
        toggles: {},
        items: {},
        resources: {},
        triggers: {},
        reset: {
            reset: false,
            times: 0,
            paragonLastTime: 0,
            pargonTotal: 0,
            karmaLastTime: 0,
            karmaTotal: 0
        }
    };

    var initializeKittenStorage = function () {
        $("#items-list-build, #items-list-craft, #items-list-trade").find("input[id^='toggle-']").each(function () {
            kittenStorage.items[$(this).attr("id")] = $(this).prop("checked");
        });

        saveToKittenStorage();
    };

    var saveToKittenStorage = function () {
        kittenStorage.toggles = {
            build: options.auto.build.enabled,
            space: options.auto.space.enabled,
            craft: options.auto.craft.enabled,
            upgrade: options.auto.upgrade.enabled,
            trade: options.auto.trade.enabled,
            faith: options.auto.faith.enabled,
            time: options.auto.time.enabled,
            timeCtrl: options.auto.timeCtrl.enabled,
            distribute: options.auto.distribute.enabled,
            options: options.auto.options.enabled,
            filter: options.auto.filter.enabled
        };
        kittenStorage.resources = options.auto.resources;
        kittenStorage.triggers = {
            faith: options.auto.faith.trigger,
            time: options.auto.time.trigger,
            build: options.auto.build.trigger,
            space: options.auto.space.trigger,
            craft: options.auto.craft.trigger,
            trade: options.auto.trade.trigger
        };

        localStorage['cbc.kitten-scientists'] = JSON.stringify(kittenStorage);
    };

    var loadFromKittenStorage = function () {
        var saved = JSON.parse(localStorage['cbc.kitten-scientists'] || 'null');
        if (saved.version == 1) {
            saved.version = 2;
            saved.reset = {
                reset: false,
                times: 0,
                paragonLastTime: 0,
                pargonTotal: 0,
                karmaLastTime: 0,
                karmaTotal: 0
            };
        }
        if (saved && saved.version == kittenStorageVersion) {
            kittenStorage = saved;

            if (saved.toggles) {
                for (var toggle in saved.toggles) {
                    if (toggle !== 'engine' && options.auto[toggle]) {
                        options.auto[toggle].enabled = !!saved.toggles[toggle];
                        var el = $('#toggle-' + toggle);
                        el.prop('checked', options.auto[toggle].enabled);
                    }
                }
            }

            for (var item in kittenStorage.items) {
                var value = kittenStorage.items[item];
                var el = $('#' + item);
                var option = el.data('option');
                var name = item.split('-');

                if (option === undefined) {
                    delete kittenStorage.items[item];
                    continue;
                }

                if (name[0] == 'set') {
                    el[0].title = value;
                    if (name[name.length -1] == 'max') {
                        el.text(i18n('ui.max', [value]));
                    } else if (name[name.length -1] == 'min') {
                        el.text(i18n('ui.min', [value]));
                    }
                } else {
                    el.prop('checked', value);
                }

                if (name.length == 2) {
                    option.enabled = value;
                } else if (name[1] == 'reset' && name.length >= 4) {
                    var type = name[2];
                    var itemName = name[3];
                    switch (name[0]) {
                        case 'toggle':
                            options.auto[type].items[itemName].checkForReset = value;
                            break;
                        case 'set':
                            options.auto[type].items[itemName].triggerForReset = value;
                            break;
                    }
                } else {
                    if (name[1] == 'limited') {
                        option.limited = value;
                    } else {
                        option[name[2]] = value;
                    }
                }
            }

            var resourcesList = $("#toggle-list-resources");
            var resetList = $("#toggle-reset-list-resources");
            for (var resource in kittenStorage.resources) {
                var res = kittenStorage.resources[resource];

                if (res.enabled) {
                    if ($('#resource-' + resource).length === 0)
                        resourcesList.append(addNewResourceOption(resource));
                    if ('stock' in res) setStockValue(resource, res.stock);
                    if ('consume' in res) setConsumeRate(resource, res.consume);
                }
                if (res.checkForReset) {
                    if ($('#resource-reset-' + resource).length === 0)
                        resetList.append(addNewResourceOption(resource, undefined, true));
                    if ('stockForReset' in res) setStockValue(resource, res.stockForReset ? res.stockForReset : Infinity, true);
                }
            }
            
            if (saved.triggers) {
                options.auto.faith.trigger = saved.triggers.faith;
                options.auto.time.trigger = saved.triggers.time;
                options.auto.build.trigger = saved.triggers.build;
                options.auto.space.trigger = saved.triggers.space;
                options.auto.craft.trigger = saved.triggers.craft;
                options.auto.trade.trigger = saved.triggers.trade;

                $('#trigger-faith')[0].title = options.auto.faith.trigger;
                $('#trigger-time')[0].title = options.auto.time.trigger;
                $('#trigger-build')[0].title = options.auto.build.trigger;
                $('#trigger-space')[0].title = options.auto.space.trigger;
                $('#trigger-craft')[0].title = options.auto.craft.trigger;
                $('#trigger-trade')[0].title = options.auto.trade.trigger;
            }

        } else {
            initializeKittenStorage();
        }
    };

    // Add options element
    // ===================

    var ucfirst = function (string) {
        return string.charAt(0).toUpperCase() + string.slice(1);
    };

    var roundToTwo = function (n) {
        return +(Math.round(n + "e+2") + "e-2")
    };

    var setStockWarning = function(name, value, forReset=false) {
        // simplest way to ensure it doesn't stick around too often; always do
        // a remove first then re-add only if needed
        var path = forReset ? '#resource-reset-'+name : '#resource-'+name;
        $(path).removeClass("stockWarn");

        var maxValue = game.resPool.resources.filter(i => i.name == name)[0].maxValue;
        if ((value > maxValue && !(maxValue === 0)) || value === Infinity) $(path).addClass("stockWarn");
    }

    var setStockValue = function (name, value, forReset=false) {
        var n = Number(value);

        if (isNaN(n) || n < 0) {
            warning('ignoring non-numeric or invalid stock value ' + value);
            return;
        }

        if (!options.auto.resources[name]) options.auto.resources[name] = {};
        if (forReset) {
            var path = '#resource-reset-' + name + ' #stock-value-' + name;
            n = n<0 ? Infinity : n;
            options.auto.resources[name].checkForReset = true;
            options.auto.resources[name].stockForReset = n;
        } else {
            var path = '#resource-' + name + ' #stock-value-' + name;
            options.auto.resources[name].enabled = true;
            options.auto.resources[name].stock = n;
        }
        $(path).text(i18n('resources.stock', [n === Infinity ? '∞' : game.getDisplayValueExt(n)]));

        setStockWarning(name, n, forReset);
    };

    var setConsumeRate = function (name, value) {
        var n = parseFloat(value);

        if (isNaN(n) || n < 0.0 || n > 1.0) {
            warning('ignoring non-numeric or invalid consume rate ' + value);
            return;
        }

        if (!options.auto.resources[name]) options.auto.resources[name] = {};
        options.auto.resources[name].consume = n;
        $('#consume-rate-' + name).text(i18n('resources.consume', [n.toFixed(2)]));
    };

    var removeResourceControl = function (name, forReset=false) {
        var opt = options.auto.resources[name];
        if (forReset)
            opt.checkForReset = false;
        else
            opt.enabled = false;

        if (!opt.enabled && !opt.checkForReset)
            delete options.auto.resources[name];
    };

    var addNewResourceOption = function (name, title, forReset=false) {
        title = title || game.resPool.get(name).title || ucfirst(name);
        var res = options.auto.resources[name];
        if (forReset && res && res.stockForReset)
            var stock = res.stockForReset;
        else if (!forReset && res && res.stock)
            var stock = res.stock;
        else
            var stock = 0;
        var consume = res && (res.consume != undefined) ? res.consume : options.consume;

        var container = $('<div/>', {
            id: (forReset ? 'resource-reset-' : 'resource-') + name,
            css: {display: 'inline-block', width: '100%'},
        });

        var label = $('<div/>', {
            id: 'resource-label-' + name,
            text: title,
            css: {display: 'inline-block', width: '95px'},
        });

        var stock = $('<div/>', {
            id: 'stock-value-' + name,
            text: i18n('resources.stock', [stock === Infinity ? '∞' : game.getDisplayValueExt(stock)]),
            css: {cursor: 'pointer', display: 'inline-block', width: '80px'},
        });

        var consume = $('<div/>', {
            id: 'consume-rate-' + name,
            text: i18n('resources.consume', [consume.toFixed(2)]),
            css: {cursor: 'pointer', display: 'inline-block'},
        });

        var del = $('<div/>', {
            id: 'resource-delete-' + name,
            text: i18n('resources.del'),
            css: {cursor: 'pointer',
                display: 'inline-block',
                float: 'right',
                paddingRight: '5px',
                textShadow: '3px 3px 4px gray'},
        });

        if (forReset)
            container.append(label, stock, del);
        else
            container.append(label, stock, consume, del);

        // once created, set color if relevant
        if (res != undefined && res.stock != undefined) setStockWarning(name, res.stock);

        (function (stock, forReset) {
            stock.on('click', function () {
                var value = window.prompt(i18n('resources.stock.set', [title]));
                if (value !== null) {
                    setStockValue(name, value, forReset);
                    saveToKittenStorage();
                }
            })
        })(stock, forReset);

        consume.on('click', function () {
            var value = window.prompt(i18n('resources.consume.set', [title]));
            if (value !== null) {
                setConsumeRate(name, value);
                saveToKittenStorage();
            }
        });

        (function (del, forReset) {
            del.on('click', function () {
                if (window.confirm(i18n('resources.del.confirm', [title]))) {
                    container.remove();
                    removeResourceControl(name, forReset);
                    saveToKittenStorage();
                }
            })
        })(del, forReset);

        return container;
    };

    var getAvailableResourceOptions = function (forReset) {
        var items = [];
        var idPrefix = forReset ? '#resource-reset-' : '#resource-';

        for (var i in game.resPool.resources) {
            var res = game.resPool.resources[i];

            // Show only new resources that we don't have in the list and that are
            // visible. This helps cut down on total size.
            if (res.name && $(idPrefix + res.name).length === 0) {
                var item = $('<div/>', {
                    id: 'resource-add-' + res.name,
                    text: ucfirst(res.title ? res.title : res.name),
                    css: {cursor: 'pointer',
                        textShadow: '3px 3px 4px gray'},
                });

                // Wrapper function needed to make closure work
                (function (res, item, forReset) {
                    item.on('click', function () {
                        item.remove();
                        if (!options.auto.resources[res.name]) options.auto.resources[res.name] = {};
                        if (forReset) {
                            options.auto.resources[res.name].checkForReset = true;
                            options.auto.resources[res.name].stockForReset = Infinity;
                            $('#toggle-reset-list-resources').append(addNewResourceOption(res.name, res.title, forReset));

                        } else {
                            options.auto.resources[res.name].enabled = true;
                            options.auto.resources[res.name].stock = 0;
                            options.auto.resources[res.name].consume = options.consume;
                            $('#toggle-list-resources').append(addNewResourceOption(res.name, res.title, forReset));
                        }
                        saveToKittenStorage();
                    });
                })(res, item, forReset);

                items.push(item);
            }
        }

        return items;
    };

    var getResourceOptions = function (forReset=false) {
        var list = $('<ul/>', {
            id: forReset ? 'toggle-reset-list-resources' : 'toggle-list-resources',
            css: {display: 'none', paddingLeft: '20px'}
        });

        var add = $('<div/>', {
            id: 'resources-add',
            text: i18n('resources.add'),
            css: {cursor: 'pointer',
                display: 'inline-block',
                textShadow: '3px 3px 4px gray',
                borderBottom: '1px solid rgba(185, 185, 185, 0.7)' },
        });

        var clearunused = $('<div/>', {
            id: 'resources-clear-unused',
            text: i18n('resources.clear.unused'),
            css: {cursor: 'pointer',
                display: 'inline-block',
                float: 'right',
                paddingRight: '5px',
                textShadow: '3px 3px 4px gray' },
        });

        clearunused.on('click', function () {
            for (var name in options.auto.resources) {
                // Only delete resources with unmodified values. Require manual
                // removal of resources with non-standard values.
                if (!options.auto.resources[name].stock &&
                    options.auto.resources[name].consume == options.consume ||
                    options.auto.resources[name].consume == undefined) {
                    $('#resource-' + name).remove();
                }
            }
        });

        var allresources = $('<ul/>', {
            id: 'available-resources-list',
            css: {display: 'none', paddingLeft: '20px'}
        });

        (function (add, forReset) {
            add.on('click', function () {
                allresources.toggle();
                allresources.empty();
                allresources.append(getAvailableResourceOptions(forReset));
            });
        })(add, forReset);

        if (forReset)
            list.append(add, allresources);
        else
            list.append(add, clearunused, allresources);

        // Add all the current resources
        for (var name in options.auto.resources) {
            var res = options.auto.resources[name];
            if ((forReset && res.checkForReset) || (!forReset && res.enabled))
                list.append(addNewResourceOption(name, undefined, forReset));
        }

        return list;
    };

    var getOptionHead = function (toggleName) {
        var list = $('<ul/>', {
            id: 'items-list-' + toggleName,
            css: {display: 'none', paddingLeft: '20px'}
        });

        var disableall = $('<div/>', {
            id: 'toggle-all-items-' + toggleName,
            text: i18n('ui.disable.all'),
            css: {cursor: 'pointer',
                display: 'inline-block',
                textShadow: '3px 3px 4px gray',
                marginRight: '8px'}
        });

        disableall.on('click', function () {
            // can't use find as we only want one layer of checkboxes
            var items = list.children().children(':checkbox');
            items.prop('checked', false);
            items.change();
            list.children().children(':checkbox').change();
        });

        list.append(disableall);

        var enableall = $('<div/>', {
            id: 'toggle-all-items-' + toggleName,
            text: i18n('ui.enable.all'),
            css: {cursor: 'pointer',
                display: 'inline-block',
                textShadow: '3px 3px 4px gray'}
        });

        enableall.on('click', function () {
            // can't use find as we only want one layer of checkboxes
            var items = list.children().children(':checkbox');
            items.prop('checked', true);
            items.change();
            list.children().children(':checkbox').change();
        });

        list.append(enableall);
        return list
    }

    var getAdditionOptions = function () {
        var toggleName = 'faith-addition';
        var list = getOptionHead(toggleName);

        var addi = options.auto.faith.addition;
        for (var itemName in addi) {
            node = getOption(itemName, addi[itemName]);

            if (itemName == 'bestUnicornBuilding') {
                node.children('label').prop('title', i18n('option.faith.best.unicorn.desc'));
                input = node.children('input');
                input.unbind('change')
                var bub = addi.bestUnicornBuilding;
                input.on('change', function () {
                    if (input.is(':checked') && !bub.enabled) {

                        bub.enabled = true;
                        // enable all unicorn buildings
                        for (var unicornName in options.auto.unicorn.items) {
                            var building = $('#toggle-' + unicornName);
                            building.prop('checked', true);
                            building.trigger('change');
                        }
                        imessage('status.sub.enable', [i18n('option.faith.best.unicorn')]);

                    } else if ((!input.is(':checked')) && bub.enabled) {

                        bub.enabled = false;
                        imessage('status.sub.disable', [i18n('option.faith.best.unicorn')]);

                    }
                    kittenStorage.items[input.attr('id')] = bub.enabled;
                    saveToKittenStorage();
                });
            }
            // if (addi[itemName].subTrigger !== undefined) { // only adore now
            if (itemName == 'adore') {
                var triggerButton = $('<div/>', {
                    id: 'set-' + itemName + '-subTrigger',
                    text: i18n('ui.trigger'),
                    title: addi[itemName].subTrigger,
                    css: {cursor: 'pointer',
                        display: 'inline-block',
                        float: 'right',
                        paddingRight: '5px',
                        textShadow: '3px 3px 4px gray'}
                }).data('option', addi[itemName]);
    
                triggerButton.on('click', function () {
                    var value;
                    value = window.prompt(i18n('adore.trigger.set'), addi[itemName].subTrigger);
    
                    if (value !== null) {
                        addi[itemName].subTrigger = parseFloat(value);
                        kittenStorage.items[triggerButton[0].id] = addi[itemName].subTrigger;
                        saveToKittenStorage();
                        triggerButton[0].title = addi[itemName].subTrigger;
                    }
                });
    
                node.append(triggerButton);
            }

            list.append(node);
        }
        
        return list;
    }

    var getToggle = function (toggleName) {
        var itext = ucfirst(i18n('ui.' + toggleName));

        var auto = options.auto[toggleName];
        var element = $('<li/>', {id: 'ks-' + toggleName});

        var label = $('<label/>', {
            'for': 'toggle-' + toggleName,
            text: itext
        });

        var input = $('<input/>', {
            id: 'toggle-' + toggleName,
            type: 'checkbox'
        });

        if (auto.enabled) {
            input.prop('checked', true);
        }

        // engine needs a custom toggle
        if (toggleName !== 'engine') {
            input.on('change', function () {
                if (input.is(':checked') && auto.enabled == false) {
                    auto.enabled = true;
                    if (toggleName === 'filter' || toggleName === 'options') {
                        imessage('status.sub.enable', [itext]);
                    } else {
                        imessage('status.auto.enable', [itext]);
                    }
                    saveToKittenStorage();
                } else if ((!input.is(':checked')) && auto.enabled == true) {
                    auto.enabled = false;
                    if (toggleName === 'filter' || toggleName === 'options') {
                        imessage('status.sub.disable', [itext]);
                    } else {
                        imessage('status.auto.disable', [itext]);
                    }
                    saveToKittenStorage();
                }
            });
        }

        element.append(input, label);

        if (auto.items) {
            // Add a border on the element
            element.css('borderBottom', '1px  solid rgba(185, 185, 185, 0.7)');

            var toggle = $('<div/>', {
                css: {display: 'inline-block', float: 'right'}
            });

            var button = $('<div/>', {
                id: 'toggle-items-' + toggleName,
                text: i18n('ui.items'),
                css: {cursor: 'pointer',
                    display: 'inline-block',
                    float: 'right',
                    paddingRight: '5px',
                    textShadow: '3px 3px 4px gray'}
            });

            element.append(button);

            var list = getOptionHead(toggleName);

            // merge unicorn to faith
            if (toggleName == 'faith')
                for (var itemName in options.auto.unicorn.items)
                    list.append(getOption(itemName, options.auto.unicorn.items[itemName]));

            // fill out list with toggle items
            for (var itemName in auto.items) {
                switch (toggleName) {
                    case 'trade':
                        list.append(getTradeOption(itemName, auto.items[itemName]));
                        break;
                    case 'craft':
                        list.append(getCraftOption(itemName, auto.items[itemName]));
                        break;
                    case 'timeCtrl':
                        list.append(getTimeCtrlOption(itemName, auto.items[itemName]));
                        break;
                    case 'options':
                        list.append(getOptionsOption(itemName, auto.items[itemName]));
                        break;
                    case 'upgrade':
                        list.append(getOption(itemName, auto.items[itemName], i18n('ui.upgrade.' + itemName)));
                        break;
                    case 'distribute':
                        list.append(getDistributeOption(itemName, auto.items[itemName]));
                        break;
                    case 'build':
                    case 'space':
                        list.append(getLimitedOption(itemName, auto.items[itemName]));
                        break;
                    default:
                        list.append(getOption(itemName, auto.items[itemName]));
                        break;

                }
            }

            button.on('click', function () {
                list.toggle();
            });

            // Add resource controls for crafting, sort of a hack
            if (toggleName === 'craft') {
                var resources = $('<div/>', {
                    id: 'toggle-resource-controls',
                    text: i18n('ui.craft.resources'),
                    css: {cursor: 'pointer',
                        display: 'inline-block',
                        float: 'right',
                        paddingRight: '5px',
                        textShadow: '3px 3px 4px gray'},
                });

                var resourcesList = getResourceOptions();

                // When we click the items button, make sure we clear resources
                button.on('click', function () {
                    resourcesList.toggle(false);
                });

                resources.on('click', function () {
                    list.toggle(false);
                    resourcesList.toggle();
                });

                element.append(resources);
            }

            // Add additional controls for faith, sort of a hack again
            if (toggleName === 'faith') {
                var addition = $('<div/>', {
                    id: 'toggle-addition-controls',
                    text: i18n('ui.faith.addtion'),
                    css: {cursor: 'pointer',
                        display: 'inline-block',
                        float: 'right',
                        paddingRight: '5px',
                        textShadow: '3px 3px 4px gray'},
                });

                var additionList = getAdditionOptions();

                button.on('click', function () {
                    additionList.toggle(false);
                });

                addition.on('click', function () {
                    list.toggle(false);
                    additionList.toggle();
                });

                element.append(addition);

                // disable auto best unicorn building when unicorn building was disable
                for (var unicornName in options.auto.unicorn.items) {
                    var ub = list.children().children('#toggle-' + unicornName);
                    ub.on('change', function() {
                        if (!$(event.target).is(':checked')) {
                            var b = $('#toggle-bestUnicornBuilding');
                            b.prop('checked', false);
                            b.trigger('change');
                        }
                    });
                };
            }

        }

        if (auto.trigger !== undefined) {
            var triggerButton = $('<div/>', {
                id: 'trigger-' + toggleName,
                text: i18n('ui.trigger'),
                title: auto.trigger,
                css: {cursor: 'pointer',
                    display: 'inline-block',
                    float: 'right',
                    paddingRight: '5px',
                    textShadow: '3px 3px 4px gray'}
            });

            triggerButton.on('click', function () {
                var value;
                value = window.prompt(i18n('ui.trigger.set', [itext]), auto.trigger);

                if (value !== null) {
                    auto.trigger = parseFloat(value);
                    saveToKittenStorage();
                    triggerButton[0].title = auto.trigger;
                }
            });

            element.append(triggerButton);
        }

        if (toggleName === 'craft') {element.append(resourcesList);}
        else if (toggleName === 'faith') {element.append(additionList);}

        if (auto.items) {element.append(toggle, list);}

        return element;
    };

    var getTradeOption = function (name, option) {
        var iname = ucfirst(i18n('$trade.race.' + name));

        var element = getOption(name, option, iname);
        element.css('borderBottom', '1px solid rgba(185, 185, 185, 0.7)');

        //Limited Trading
        var label = $('<label/>', {
            'for': 'toggle-limited-' + name,
            text: i18n('ui.limit')
        });

        var input = $('<input/>', {
            id: 'toggle-limited-' + name,
            type: 'checkbox'
        }).data('option', option);

        if (option.limited) {
            input.prop('checked', true);
        }

        input.on('change', function () {
            if (input.is(':checked') && option.limited == false) {
                option.limited = true;
                imessage('trade.limited', [iname]);
            } else if ((!input.is(':checked')) && option.limited == true) {
                option.limited = false;
                imessage('trade.unlimited', [iname]);
            }
            kittenStorage.items[input.attr('id')] = option.limited;
            saveToKittenStorage();
        });

        element.append(input, label);
        //Limited Trading End

        var button = $('<div/>', {
            id: 'toggle-seasons-' + name,
            text: i18n('trade.seasons'),
            css: {cursor: 'pointer',
                display: 'inline-block',
                float: 'right',
                paddingRight: '5px',
                textShadow: '3px 3px 4px gray'},
        });

        var list = $('<ul/>', {
            id: 'seasons-list-' + name,
            css: {display: 'none', paddingLeft: '20px'}
        });

        // fill out the list with seasons
        list.append(getSeason(name, 'spring', option));
        list.append(getSeason(name, 'summer', option));
        list.append(getSeason(name, 'autumn', option));
        list.append(getSeason(name, 'winter', option));

        button.on('click', function () {
            list.toggle();
        });

        element.append(button, list);

        return element;
    };

    var getSeason = function (name, season, option) {
        var iname = ucfirst(i18n('$trade.race.' + name));
        var iseason = ucfirst(i18n('$calendar.season.' + season));

        var element = $('<li/>');

        var label = $('<label/>', {
            'for': 'toggle-' + name + '-' + season,
            text: ucfirst(iseason)
        });

        var input = $('<input/>', {
            id: 'toggle-' + name + '-' + season,
            type: 'checkbox'
        }).data('option', option);

        if (option[season]) {
            input.prop('checked', true);
        }

        input.on('change', function () {
            if (input.is(':checked') && option[season] == false) {
                option[season] = true;
                imessage('trade.season.enable', [iname, iseason]);
            } else if ((!input.is(':checked')) && option[season] == true) {
                option[season] = false;
                imessage('trade.season.disable', [iname, iseason]);
            }
            kittenStorage.items[input.attr('id')] = option[season];
            saveToKittenStorage();
        });

        element.append(input, label);

        return element;
    };

    var getSeasonForTimeSkip = function (season, option) {
        var iseason = ucfirst(i18n('$calendar.season.' + season));

        var element = $('<li/>');

        var label = $('<label/>', {
            'for': 'toggle-timeSkip-' + season,
            text: ucfirst(iseason)
        });

        var input = $('<input/>', {
            id: 'toggle-timeSkip-' + season,
            type: 'checkbox'
        }).data('option', option);

        if (option[season]) {
            input.prop('checked', true);
        }

        input.on('change', function () {
            if (input.is(':checked') && option[season] == false) {
                option[season] = true;
                imessage('time.skip.season.enable', [iseason]);
            } else if ((!input.is(':checked')) && option[season] == true) {
                option[season] = false;
                imessage('time.skip.season.disable', [iseason]);
            }
            kittenStorage.items[input.attr('id')] = option[season];
            saveToKittenStorage();
        });

        element.append(input, label);

        return element;
    };

    var getOption = function (name, option, iname) {
        var element = $('<li/>');
        var elementLabel = iname || option.label || ucfirst(name);

        var label = $('<label/>', {
            'for': 'toggle-' + name,
            text: elementLabel,
            css: {display: 'inline-block', minWidth: '80px'}
        });

        var input = $('<input/>', {
            id: 'toggle-' + name,
            type: 'checkbox'
        }).data('option', option);

        if (option.enabled) {
            input.prop('checked', true);
        }

        input.on('change', function () {
            if (input.is(':checked') && option.enabled == false) {
                option.enabled = true;
                if (option.filter) {
                    imessage('filter.enable', [elementLabel]);
                } else if (option.misc) {
                    imessage('status.sub.enable', [elementLabel]);
                } else {
                    imessage('status.auto.enable', [elementLabel]);
                }
            } else if ((!input.is(':checked')) && option.enabled == true) {
                option.enabled = false;
                if (option.filter) {
                    imessage('filter.disable', [elementLabel]);
                } else if (option.misc) {
                    imessage('status.sub.disable', [elementLabel]);
                } else {
                    imessage('status.auto.disable', [elementLabel]);
                }
            }
            kittenStorage.items[input.attr('id')] = option.enabled;
            saveToKittenStorage();
        });

        element.append(input, label);

        return element;
    };

    var getLimitedOption = function (name, option, iname) {
        var element = $('<li/>');
        var elementLabel = iname || option.label || ucfirst(name);

        var label = $('<label/>', {
            'for': 'toggle-' + name,
            text: elementLabel,
            css: {display: 'inline-block', minWidth: '80px'}
        });

        var input = $('<input/>', {
            id: 'toggle-' + name,
            type: 'checkbox'
        }).data('option', option);

        if (option.enabled) {
            input.prop('checked', true);
        }

        input.on('change', function () {
            if (input.is(':checked') && option.enabled == false) {
                option.enabled = true;
                if (option.filter) {
                    imessage('filter.enable', [elementLabel]);
                } else if (option.misc) {
                    imessage('status.sub.enable', [elementLabel]);
                } else {
                    imessage('status.auto.enable', [elementLabel]);
                }
            } else if ((!input.is(':checked')) && option.enabled == true) {
                option.enabled = false;
                if (option.filter) {
                    imessage('filter.disable', [elementLabel]);
                } else if (option.misc) {
                    imessage('status.sub.disable', [elementLabel]);
                } else {
                    imessage('status.auto.disable', [elementLabel]);
                }
            }
            kittenStorage.items[input.attr('id')] = option.enabled;
            saveToKittenStorage();
        });

        var maxButton = $('<div/>', {
            id: 'set-' + name + '-max',
            text: i18n('ui.max', [option.max]),
            title: option.max,
            css: {cursor: 'pointer',
                display: 'inline-block',
                float: 'right',
                paddingRight: '5px',
                textShadow: '3px 3px 4px gray'}
        }).data('option', option);

        maxButton.on('click', function () {
            var value;
            value = window.prompt(i18n('ui.max.set', [option.label]), option.max);

            if (value !== null) {
                option.max = parseInt(value);
                kittenStorage.items[maxButton.attr('id')] = option.max;
                saveToKittenStorage();
                maxButton[0].title = option.max;
                maxButton[0].innerText = i18n('ui.max', [option.max]);
            }
        });

        element.append(input, label, maxButton);

        return element;
    };

    var getCraftOption = function (name, option) {
        var iname = ucfirst(i18n('$resources.' + name + '.title'));

        var element = getOption(name, option, iname);

        var label = $('<label/>', {
            'for': 'toggle-limited-' + name,
            text: i18n('ui.limit')
        });

        var input = $('<input/>', {
            id: 'toggle-limited-' + name,
            type: 'checkbox'
        }).data('option', option);

        if (option.limited) {
            input.prop('checked', true);
        }

        input.on('change', function () {
            if (input.is(':checked') && option.limited == false) {
                option.limited = true;
                imessage('craft.limited', [iname]);
            } else if ((!input.is(':checked')) && option.limited == true) {
                option.limited = false;
                imessage('craft.unlimited', [iname]);
            }
            kittenStorage.items[input.attr('id')] = option.limited;
            saveToKittenStorage();
        });

        element.append(input, label);

        return element;
    };

    var getCycle = function (index, option) {
        var cycle = game.calendar.cycles[index];


        var element = $('<li/>');

        var label = $('<label/>', {
            'for': 'toggle-timeSkip-' + index,
            text: cycle.title
        });

        var input = $('<input/>', {
            id: 'toggle-timeSkip-' + index,
            type: 'checkbox'
        }).data('option', option);

        if (option[index]) {
            input.prop('checked', true);
        }

        input.on('change', function () {
            if (input.is(':checked') && option[index] == false) {
                option[index] = true;
                imessage('time.skip.cycle.enable', [cycle.title]);
            } else if ((!input.is(':checked')) && option[index] == true) {
                option[index] = false;
                imessage('time.skip.cycle.disable', [cycle.title]);
            }
            kittenStorage.items[input.attr('id')] = option[index];
            saveToKittenStorage();
        });

        element.append(input, label);

        return element;
    }

    var getResetOption = function (name, type, option) {
        var element = $('<li/>');
        var elementLabel = option.label;

        var label = $('<label/>', {
            'for': 'toggle-reset-' + type + '-' + name,
            text: elementLabel,
            css: {display: 'inline-block', minWidth: '80px'}
        });

        var input = $('<input/>', {
            id: 'toggle-reset-' + type + '-' + name,
            type: 'checkbox'
        }).data('option', option);

        if (option.checkForReset) {
            input.prop('checked', true);
        }

        input.on('change', function () {
            if (input.is(':checked') && option.checkForReset == false) {
                option.checkForReset = true;
                imessage('status.reset.check.enable', [elementLabel]);
            } else if ((!input.is(':checked')) && option.checkForReset == true) {
                option.checkForReset = false;
                imessage('status.reset.check.disable', [elementLabel]);
            }
            kittenStorage.items[input.attr('id')] = option.checkForReset;
            saveToKittenStorage();
        });
        
        var minButton = $('<div/>', {
            id: 'set-reset-' + type + '-' + name +'-min',
            text: i18n('ui.min', [option.triggerForReset]),
            title: option.triggerForReset,
            css: {cursor: 'pointer',
                display: 'inline-block',
                float: 'right',
                paddingRight: '5px',
                textShadow: '3px 3px 4px gray'}
        }).data('option', option);

        minButton.on('click', function () {
            var value;
            value = window.prompt(i18n('reset.check.trigger.set', [option.label]), option.triggerForReset);

            if (value !== null) {
                option.triggerForReset = parseInt(value);
                kittenStorage.items[minButton.attr('id')] = option.triggerForReset;
                saveToKittenStorage();
                minButton[0].title = option.triggerForReset;
                minButton[0].innerText = i18n('ui.min', [option.triggerForReset]);
            }
        });


        element.append(input, label, minButton);

        return element;
    }

    var getTimeCtrlOption = function (name, option) {
        var element = getOption(name, option);

        if (name == 'timeSkip') {
            var triggerButton = $('<div/>', {
                id: 'set-timeSkip-subTrigger',
                text: i18n('ui.trigger'),
                title: option.subTrigger,
                css: {cursor: 'pointer',
                    display: 'inline-block',
                    float: 'right',
                    paddingRight: '5px',
                    textShadow: '3px 3px 4px gray'}
            }).data('option', option);
            triggerButton.on('click', function () {
                var value;
                value = window.prompt(i18n('time.skip.trigger.set', []), option.subTrigger);

                if (value !== null) {
                    option.subTrigger = parseFloat(value);
                    kittenStorage.items[triggerButton.attr('id')] = option.subTrigger;
                    saveToKittenStorage();
                    triggerButton[0].title = option.subTrigger;
                }
            });

            var maximunButton = $('<div/>', {
                id: 'set-timeSkip-maximum',
                text: i18n('ui.maximum'),
                title: option.max,
                css: {cursor: 'pointer',
                    display: 'inline-block',
                    float: 'right',
                    paddingRight: '5px',
                    textShadow: '3px 3px 4px gray'}
            }).data('option', option);
            maximunButton.on('click', function () {
                var value;
                value = window.prompt(i18n('ui.max.set', [i18n('option.time.skip')]), option.maximum);

                if (value !== null) {
                    option.maximum = parseFloat(value);
                    kittenStorage.items[maximunButton.attr('id')] = option.maximum;
                    saveToKittenStorage();
                    maximunButton[0].title = option.maximum;
                }
            });

            var cyclesButton = $('<div/>', {
                id: 'toggle-cycle-' + name,
                text: i18n('ui.cycles'),
                css: {cursor: 'pointer',
                    display: 'inline-block',
                    float: 'right',
                    paddingRight: '5px',
                    textShadow: '3px 3px 4px gray'},
            });

            var cyclesList = $('<ul/>', {
                id: 'cycles-list-' + name,
                css: {display: 'none', paddingLeft: '20px'}
            });

            for (var i in game.calendar.cycles)
                cyclesList.append(getCycle(i, option));


            var seasonsButton = $('<div/>', {
                id: 'toggle-seasons-' + name,
                text: i18n('trade.seasons'),
                css: {cursor: 'pointer',
                    display: 'inline-block',
                    float: 'right',
                    paddingRight: '5px',
                    textShadow: '3px 3px 4px gray'},
            });
    

            var seasonsList = $('<ul/>', {
                id: 'seasons-list-' + name,
                css: {display: 'none', paddingLeft: '20px'}
            });
    
            // fill out the list with seasons
            seasonsList.append(getSeasonForTimeSkip('spring', option));
            seasonsList.append(getSeasonForTimeSkip('summer', option));
            seasonsList.append(getSeasonForTimeSkip('autumn', option));
            seasonsList.append(getSeasonForTimeSkip('winter', option));
    
            cyclesButton.on('click', function () {
                cyclesList.toggle();
                seasonsList.toggle(false);
            });

            seasonsButton.on('click', function () {
                cyclesList.toggle(false);
                seasonsList.toggle();
            });    

            element.append(cyclesButton, seasonsButton, maximunButton, triggerButton, cyclesList, seasonsList);

        } else if (name == 'reset') {

            var resetBuildList     = getOptionHead('reset-build')
            var resetSpaceList     = getOptionHead('reset-space')
            var resetResourcesList = getResourceOptions(true);
            var resetReligionList  = getOptionHead('reset-religion')
            var resetTimeList      = getOptionHead('reset-time')
            
            for (var item in options.auto.build.items)              resetBuildList.append(getResetOption(item, 'build', options.auto.build.items[item]));
            for (var item in options.auto.space.items)              resetSpaceList.append(getResetOption(item, 'space', options.auto.space.items[item]));
            for (var item in options.auto.unicorn.items)            resetReligionList.append(getResetOption(item, 'unicorn', options.auto.unicorn.items[item]));
            for (var item in options.auto.faith.items)              resetReligionList.append(getResetOption(item, 'faith', options.auto.faith.items[item]));
            for (var item in options.auto.time.items)               resetTimeList.append(getResetOption(item, 'time', options.auto.time.items[item]));

            var buildButton = $('<div/>', {id: 'toggle-reset-build', text: i18n('ui.build'),
                css: {cursor:'pointer',display:'inline-block',float:'right',paddingRight:'5px',textShadow:'3px 3px 4px gray'},});
            var spaceButton = $('<div/>', {id: 'toggle-reset-space', text: i18n('ui.space'),
                css: {cursor:'pointer',display:'inline-block',float:'right',paddingRight:'5px',textShadow:'3px 3px 4px gray'},});
            var resourcesButton = $('<div/>', {id: 'toggle-reset-resources', text: i18n('ui.craft.resources'),
                css: {cursor:'pointer',display:'inline-block',float:'right',paddingRight:'5px',textShadow:'3px 3px 4px gray'},});
            var religionButton = $('<div/>', {id: 'toggle-reset-religion', text: i18n('ui.faith'),
                css: {cursor:'pointer',display:'inline-block',float:'right',paddingRight:'5px',textShadow:'3px 3px 4px gray'},});
            var timeButton = $('<div/>', {id: 'toggle-reset-time', text: i18n('ui.time'),
                css: {cursor:'pointer',display:'inline-block',float:'right',paddingRight:'5px',textShadow:'3px 3px 4px gray'},});

            buildButton.on('click', function(){resetBuildList.toggle(); resetSpaceList.toggle(false); resetResourcesList.toggle(false); resetReligionList.toggle(false); resetTimeList.toggle(false);})
            spaceButton.on('click', function(){resetBuildList.toggle(false); resetSpaceList.toggle(); resetResourcesList.toggle(false); resetReligionList.toggle(false); resetTimeList.toggle(false);})
            resourcesButton.on('click', function(){resetBuildList.toggle(false); resetSpaceList.toggle(false); resetResourcesList.toggle(); resetReligionList.toggle(false); resetTimeList.toggle(false);})
            religionButton.on('click', function(){resetBuildList.toggle(false); resetSpaceList.toggle(false); resetResourcesList.toggle(false); resetReligionList.toggle(); resetTimeList.toggle(false);})
            timeButton.on('click', function(){resetBuildList.toggle(false); resetSpaceList.toggle(false); resetResourcesList.toggle(false); resetReligionList.toggle(false); resetTimeList.toggle();})

            element.append(buildButton, spaceButton, resourcesButton, religionButton, timeButton,
                resetBuildList, resetSpaceList, resetResourcesList, resetReligionList, resetTimeList);
        } else {
            var triggerButton = $('<div/>', {
                id: 'set-' + name +'-subTrigger',
                text: i18n('ui.trigger'),
                title: option.subTrigger,
                css: {cursor: 'pointer',
                    display: 'inline-block',
                    float: 'right',
                    paddingRight: '5px',
                    textShadow: '3px 3px 4px gray'}
            }).data('option', option);
    
            triggerButton.on('click', function () {
                var value;
                value = window.prompt(i18n('ui.trigger.set', [option.label]), option.subTrigger);
    
                if (value !== null) {
                    option.subTrigger = parseFloat(value);
                    kittenStorage.items[triggerButton.attr('id')] = option.subTrigger;
                    saveToKittenStorage();
                    triggerButton[0].title = option.subTrigger;
                }
            });
            element.append(triggerButton);
        }

        return element;
    };

    var getOptionsOption = function (name, option) {
        var element = getOption(name, option);

        // hack for style. 
        // If there are more UI options, split it to "getUIOption"
        if (name == 'style') {
            var input = element.children('input');
            input.unbind('change');
            input.on('change', function () {
                option.enabled = input.prop('checked');
                kittenStorage.items[input.attr('id')] = option.enabled;
                saveToKittenStorage();
                if (option.enabled) {
                    document.body.setAttribute('data-ks-style', '');
                } else {
                    document.body.removeAttribute('data-ks-style');
                }
            });
        }


        if (option.subTrigger !== undefined) {
            var triggerButton = $('<div/>', {
                id: 'set-' + name +'-subTrigger',
                text: i18n('ui.trigger'),
                title: option.subTrigger,
                css: {cursor: 'pointer',
                    display: 'inline-block',
                    float: 'right',
                    paddingRight: '5px',
                    textShadow: '3px 3px 4px gray'}
            }).data('option', option);

            triggerButton.on('click', function () {
                var value;
                if (name == 'crypto'){value = window.prompt(i18n('ui.trigger.crypto.set', [option.label]), option.subTrigger);}
                else{value = window.prompt(i18n('ui.trigger.set', [option.label]), option.subTrigger);}

                if (value !== null) {
                    option.subTrigger = parseFloat(value);
                    kittenStorage.items[triggerButton.attr('id')] = option.subTrigger;
                    saveToKittenStorage();
                    triggerButton[0].title = option.subTrigger;
                }
            });

            element.append(triggerButton);
        }

        return element;
    };

    var getDistributeOption = function (name, option) {
        var iname = ucfirst(i18n('$village.job.' + name));

        var element = getOption(name, option, iname);
        element.css('borderBottom', '1px solid rgba(185, 185, 185, 0.7)');

        //Limited Distribution
        var label = $('<label/>', {
            'for': 'toggle-limited-' + name,
            text: i18n('ui.limit')
        });

        var input = $('<input/>', {
            id: 'toggle-limited-' + name,
            type: 'checkbox'
        }).data('option', option);

        if (option.limited) {
            input.prop('checked', true);
        }

        input.on('change', function () {
            if (input.is(':checked') && option.limited == false) {
                option.limited = true;
                imessage('distribute.limited', [iname]);
            } else if ((!input.is(':checked')) && option.limited == true) {
                option.limited = false;
                imessage('distribute.unlimited', [iname]);
            }
            kittenStorage.items[input.attr('id')] = option.limited;
            saveToKittenStorage();
        });

        element.append(input, label);

        var maxButton = $('<div/>', {
            id: 'set-' + name +'-max',
            text: i18n('ui.max', [option.max]),
            title: option.max,
            css: {cursor: 'pointer',
                display: 'inline-block',
                float: 'right',
                paddingRight: '5px',
                textShadow: '3px 3px 4px gray'}
        }).data('option', option);

        maxButton.on('click', function () {
            var value;
            value = window.prompt(i18n('ui.max.set', [option.label]), option.max);

            if (value !== null) {
                option.max = parseInt(value);
                kittenStorage.items[maxButton.attr('id')] = option.max;
                saveToKittenStorage();
                maxButton[0].title = option.max;
                maxButton[0].innerText = i18n('ui.max', [option.max]);
            }
        });

        element.append(maxButton);

        return element;
    };

    // Grab button labels for religion options
    var religionManager = new ReligionManager();
    for (var buildOption in options.auto.faith.items) {
        var buildItem = options.auto.faith.items[buildOption];
        var build = religionManager.getBuild(buildItem.name || buildOption, buildItem.variant);
        if (build) {
            options.auto.faith.items[buildOption].label = build.label;
        }
    }

    // Grab button labels for time options
    var timeManager = new TimeManager();
    for (var buildOption in options.auto.time.items) {
        var buildItem = options.auto.time.items[buildOption];
        var build = timeManager.getBuild(buildItem.name || buildOption, buildItem.variant);
        if (build) {
            options.auto.time.items[buildOption].label = build.label;
        }
    }

    // Grab button labels for build options
    var buildManager = new BuildManager();
    for (var buildOption in options.auto.build.items) {
        var buildItem = options.auto.build.items[buildOption];
        var build = buildManager.getBuild(buildItem.name || buildOption);
        if (build) {
            if ("stage" in buildItem) {
                options.auto.build.items[buildOption].label = build.meta.stages[buildItem.stage].label;
            } else {
                options.auto.build.items[buildOption].label = build.meta.label;
            }
        }
    }

    // Grab button labels for space options
    var spaceManager = new SpaceManager();
    for (var spaceOption in options.auto.space.items) {
        var build = spaceManager.getBuild(spaceOption);
        if (build) {
            // It's changed to label in 1.3.0.0
            var title = build.title ? build.title : build.label;
            options.auto.space.items[spaceOption].label = title;
        }
    }

    var optionsElement = $('<div/>', {id: 'ks-options', css: {marginBottom: '10px'}});
    var optionsListElement = $('<ul/>');
    var optionsTitleElement = $('<div/>', {
        css: { bottomBorder: '1px solid gray', marginBottom: '5px' },
        text: version
    });

    optionsElement.append(optionsTitleElement);

    optionsListElement.append(getToggle('engine'));
    optionsListElement.append(getToggle('build'));
    optionsListElement.append(getToggle('space'));
    optionsListElement.append(getToggle('craft'));
    optionsListElement.append(getToggle('upgrade'));
    optionsListElement.append(getToggle('trade'));
    optionsListElement.append(getToggle('faith'));
    optionsListElement.append(getToggle('time'));
    optionsListElement.append(getToggle('timeCtrl'));
    optionsListElement.append(getToggle('distribute'));
    optionsListElement.append(getToggle('options'));
    optionsListElement.append(getToggle('filter'));

    // add activity button
    // ===================

    var activitySummary = {};
    var resetActivitySummary = function () {
        activitySummary = {
            lastyear: game.calendar.year,
            lastday:  game.calendar.day,
            craft:    {},
            trade:    {},
            build:    {},
            other:    {}
        };
    };

    var storeForSummary = function (name, amount, section) {
        if (amount === undefined) amount = 1;
        if (section === undefined) section = 'other';

        if (activitySummary[section] === undefined)
            activitySummary[section] = {};

        if (activitySummary[section][name] === undefined) {
            activitySummary[section][name] = parseFloat(amount);
        } else {
            activitySummary[section][name] += parseFloat(amount);
        }
    };

    var displayActivitySummary = function () {

        for (var i in activitySummary.other) {
            if (activitySummary.other[i])
                isummary('summary.' + i , [game.getDisplayValueExt(activitySummary.other[i])]);
        }

        // Techs
        for (var name in activitySummary.research) {
            isummary('summary.tech', [ucfirst(name)]);
        }

        // Upgrades
        for (var name in activitySummary.upgrade) {
            isummary('summary.upgrade', [ucfirst(name)]);
        }

        // Buildings
        for (var name in activitySummary.build) {
            isummary('summary.building', [game.getDisplayValueExt(activitySummary.build[name]), ucfirst(name)]);
        }

        // Order of the Sun
        for (var name in activitySummary.faith) {
            isummary('summary.sun', [game.getDisplayValueExt(activitySummary.faith[name]), ucfirst(name)]);
        }

        // Crafts
        for (var name in activitySummary.craft) {
            isummary('summary.craft', [game.getDisplayValueExt(activitySummary.craft[name]), ucfirst(name)]);
        }

        // Trading
        for (var name in activitySummary.trade) {
            isummary('summary.trade', [game.getDisplayValueExt(activitySummary.trade[name]), ucfirst(name)]);
        }

        // Show time since last run. Assumes that the day and year are always higher.
        if (activitySummary.lastyear && activitySummary.lastday) {
            var years = game.calendar.year - activitySummary.lastyear;
            var days = game.calendar.day - activitySummary.lastday;

            if (days < 0) {
                years -= 1;
                days += 400;
            }

            var duration = '';
            if (years > 0) {
                duration += years + ' ';
                duration += (years == 1) ? i18n('summary.year') : i18n('summary.years');
            }

            if (days >= 0) {
                if (years > 0) duration += i18n('summary.separator');
                duration += roundToTwo(days) + ' ';
                duration += (days == 1) ? i18n('summary.day') : i18n('summary.days');
            }

            isummary('summary.head', [duration]);
        }

        // Clear out the old activity
        resetActivitySummary()
    };

    resetActivitySummary();

    var activityBox = $('<div/>', {
        id: 'activity-box',
        css: {
            display: 'inline-block',
            verticalAlign: 'top'
        }
    });

    var showActivity = $('<a/>', {
        id: 'showActivityHref',
        text: i18n('summary.show'),
        href: '#',
        css: {
            verticalAlign: 'top'
        }
    });

    showActivity.on('click', displayActivitySummary);

    activityBox.append(showActivity);

    $('#clearLog').append(activityBox);

    var messageBox = $('<div/>', {
        id: 'important-msg-box',
        class: 'dialog help',
        css: {
            display: 'none',
            width: 'auto',
            height: 'auto'
        }
    });
    var mbClose = $('<a/>', {text: i18n('ui.close'), href: '#', css: {position: 'absolute', top: '10px', right: '15px'}});
    mbClose.on('click', function () {messageBox.toggle(); });
    var mbTitle = $('<h1/>', {id: 'mb-title', text: 'test text'});
    var mbContent = $('<h1/>', {id: 'mb-content', text: 'test text'});
    messageBox.append(mbClose, mbTitle, mbContent);
    $('#gamePageContainer').append(messageBox);

    var showMessageBox = (title, content) => {
        mbTitle.html(title);
        mbContent.html(content);
        messageBox.toggle();
    }

    // Donation Button
    // ===============

    var donate = $('<li/>', {id: "ks-donate"}).append($('<a/>', {
        href: 'bitcoin:' + address + '?amount=0.00048&label=Kittens Donation',
        target: '_blank',
        text: address
    })).prepend($('<img/>', {
        css: {
            height: '15px',
            width: '15px',
            padding: '3px 4px 0 4px',
            verticalAlign: 'bottom'
        },
        src: 'data:image/svg+xml;base64,PD94bWwgdmVyc2lvbj0iMS4wIiBlbmNvZGluZz0iVVRGLTgiIHN0YW5kYWxvbmU9Im5vIj8+CjxzdmcKICAgeG1sbnM6ZGM9Imh0dHA6Ly9wdXJsLm9yZy9kYy9lbGVtZW50cy8xLjEvIgogICB4bWxuczpjYz0iaHR0cDovL2NyZWF0aXZlY29tbW9ucy5vcmcvbnMjIgogICB4bWxuczpyZGY9Imh0dHA6Ly93d3cudzMub3JnLzE5OTkvMDIvMjItcmRmLXN5bnRheC1ucyMiCiAgIHhtbG5zOnN2Zz0iaHR0cDovL3d3dy53My5vcmcvMjAwMC9zdmciCiAgIHhtbG5zPSJodHRwOi8vd3d3LnczLm9yZy8yMDAwL3N2ZyIKICAgeG1sbnM6c29kaXBvZGk9Imh0dHA6Ly9zb2RpcG9kaS5zb3VyY2Vmb3JnZS5uZXQvRFREL3NvZGlwb2RpLTAuZHRkIgogICB4bWxuczppbmtzY2FwZT0iaHR0cDovL3d3dy5pbmtzY2FwZS5vcmcvbmFtZXNwYWNlcy9pbmtzY2FwZSIKICAgdmVyc2lvbj0iMS4xIgogICB3aWR0aD0iNTEycHgiCiAgIGhlaWdodD0iNTEycHgiCiAgIHZpZXdCb3g9IjAgMCAxIDEiCiAgIHByZXNlcnZlQXNwZWN0UmF0aW89InhNaWRZTWlkIgogICBpZD0ic3ZnMiIKICAgaW5rc2NhcGU6dmVyc2lvbj0iMC40OC4yIHI5ODE5IgogICBzb2RpcG9kaTpkb2NuYW1lPSJiaXRjb2luLWxvZ28tbm9zaGFkb3cuc3ZnIj4KICA8bWV0YWRhdGEKICAgICBpZD0ibWV0YWRhdGEyMiI+CiAgICA8cmRmOlJERj4KICAgICAgPGNjOldvcmsKICAgICAgICAgcmRmOmFib3V0PSIiPgogICAgICAgIDxkYzpmb3JtYXQ+aW1hZ2Uvc3ZnK3htbDwvZGM6Zm9ybWF0PgogICAgICAgIDxkYzp0eXBlCiAgICAgICAgICAgcmRmOnJlc291cmNlPSJodHRwOi8vcHVybC5vcmcvZGMvZGNtaXR5cGUvU3RpbGxJbWFnZSIgLz4KICAgICAgICA8ZGM6dGl0bGU+PC9kYzp0aXRsZT4KICAgICAgPC9jYzpXb3JrPgogICAgPC9yZGY6UkRGPgogIDwvbWV0YWRhdGE+CiAgPHNvZGlwb2RpOm5hbWVkdmlldwogICAgIHBhZ2Vjb2xvcj0iI2ZmZmZmZiIKICAgICBib3JkZXJjb2xvcj0iIzY2NjY2NiIKICAgICBib3JkZXJvcGFjaXR5PSIxIgogICAgIG9iamVjdHRvbGVyYW5jZT0iMTAiCiAgICAgZ3JpZHRvbGVyYW5jZT0iMTAiCiAgICAgZ3VpZGV0b2xlcmFuY2U9IjEwIgogICAgIGlua3NjYXBlOnBhZ2VvcGFjaXR5PSIwIgogICAgIGlua3NjYXBlOnBhZ2VzaGFkb3c9IjIiCiAgICAgaW5rc2NhcGU6d2luZG93LXdpZHRoPSIxNDQ3IgogICAgIGlua3NjYXBlOndpbmRvdy1oZWlnaHQ9Ijg2MSIKICAgICBpZD0ibmFtZWR2aWV3MjAiCiAgICAgc2hvd2dyaWQ9ImZhbHNlIgogICAgIGlua3NjYXBlOnpvb209IjAuOTIxODc1IgogICAgIGlua3NjYXBlOmN4PSIyMTIuNTE0MzciCiAgICAgaW5rc2NhcGU6Y3k9IjIzMy4yNDYxNyIKICAgICBpbmtzY2FwZTp3aW5kb3cteD0iMCIKICAgICBpbmtzY2FwZTp3aW5kb3cteT0iMCIKICAgICBpbmtzY2FwZTp3aW5kb3ctbWF4aW1pemVkPSIwIgogICAgIGlua3NjYXBlOmN1cnJlbnQtbGF5ZXI9InN2ZzIiIC8+CiAgPCEtLSBBbmRyb2lkIGxhdW5jaGVyIGljb25zOiB2aWV3Qm94PSItMC4wNDUgLTAuMDQ1IDEuMDkgMS4wOSIgLS0+CiAgPGRlZnMKICAgICBpZD0iZGVmczQiPgogICAgPGZpbHRlcgogICAgICAgaWQ9Il9kcm9wLXNoYWRvdyIKICAgICAgIGNvbG9yLWludGVycG9sYXRpb24tZmlsdGVycz0ic1JHQiI+CiAgICAgIDxmZUdhdXNzaWFuQmx1cgogICAgICAgICBpbj0iU291cmNlQWxwaGEiCiAgICAgICAgIHJlc3VsdD0iYmx1ci1vdXQiCiAgICAgICAgIHN0ZERldmlhdGlvbj0iMSIKICAgICAgICAgaWQ9ImZlR2F1c3NpYW5CbHVyNyIgLz4KICAgICAgPGZlQmxlbmQKICAgICAgICAgaW49IlNvdXJjZUdyYXBoaWMiCiAgICAgICAgIGluMj0iYmx1ci1vdXQiCiAgICAgICAgIG1vZGU9Im5vcm1hbCIKICAgICAgICAgaWQ9ImZlQmxlbmQ5IiAvPgogICAgPC9maWx0ZXI+CiAgICA8bGluZWFyR3JhZGllbnQKICAgICAgIGlkPSJjb2luLWdyYWRpZW50IgogICAgICAgeDE9IjAlIgogICAgICAgeTE9IjAlIgogICAgICAgeDI9IjAlIgogICAgICAgeTI9IjEwMCUiPgogICAgICA8c3RvcAogICAgICAgICBvZmZzZXQ9IjAlIgogICAgICAgICBzdHlsZT0ic3RvcC1jb2xvcjojZjlhYTRiIgogICAgICAgICBpZD0ic3RvcDEyIiAvPgogICAgICA8c3RvcAogICAgICAgICBvZmZzZXQ9IjEwMCUiCiAgICAgICAgIHN0eWxlPSJzdG9wLWNvbG9yOiNmNzkzMWEiCiAgICAgICAgIGlkPSJzdG9wMTQiIC8+CiAgICA8L2xpbmVhckdyYWRpZW50PgogIDwvZGVmcz4KICA8ZwogICAgIHRyYW5zZm9ybT0ic2NhbGUoMC4wMTU2MjUpIgogICAgIGlkPSJnMTYiPgogICAgPHBhdGgKICAgICAgIGlkPSJjb2luIgogICAgICAgZD0ibSA2My4wMzU5LDM5Ljc0MSBjIC00LjI3NCwxNy4xNDMgLTIxLjYzNywyNy41NzYgLTM4Ljc4MiwyMy4zMDEgLTE3LjEzOCwtNC4yNzQgLTI3LjU3MSwtMjEuNjM4IC0yMy4yOTUsLTM4Ljc4IDQuMjcyLC0xNy4xNDUgMjEuNjM1LC0yNy41NzkgMzguNzc1LC0yMy4zMDUgMTcuMTQ0LDQuMjc0IDI3LjU3NiwyMS42NCAyMy4zMDIsMzguNzg0IHoiCiAgICAgICBzdHlsZT0iZmlsbDp1cmwoI2NvaW4tZ3JhZGllbnQpIiAvPgogICAgPHBhdGgKICAgICAgIGlkPSJzeW1ib2wiCiAgICAgICBkPSJtIDQ2LjEwMDksMjcuNDQxIGMgMC42MzcsLTQuMjU4IC0yLjYwNSwtNi41NDcgLTcuMDM4LC04LjA3NCBsIDEuNDM4LC01Ljc2OCAtMy41MTEsLTAuODc1IC0xLjQsNS42MTYgYyAtMC45MjMsLTAuMjMgLTEuODcxLC0wLjQ0NyAtMi44MTMsLTAuNjYyIGwgMS40MSwtNS42NTMgLTMuNTA5LC0wLjg3NSAtMS40MzksNS43NjYgYyAtMC43NjQsLTAuMTc0IC0xLjUxNCwtMC4zNDYgLTIuMjQyLC0wLjUyNyBsIDAuMDA0LC0wLjAxOCAtNC44NDIsLTEuMjA5IC0wLjkzNCwzLjc1IGMgMCwwIDIuNjA1LDAuNTk3IDIuNTUsMC42MzQgMS40MjIsMC4zNTUgMS42NzksMS4yOTYgMS42MzYsMi4wNDIgbCAtMS42MzgsNi41NzEgYyAwLjA5OCwwLjAyNSAwLjIyNSwwLjA2MSAwLjM2NSwwLjExNyAtMC4xMTcsLTAuMDI5IC0wLjI0MiwtMC4wNjEgLTAuMzcxLC0wLjA5MiBsIC0yLjI5Niw5LjIwNSBjIC0wLjE3NCwwLjQzMiAtMC42MTUsMS4wOCAtMS42MDksMC44MzQgMC4wMzUsMC4wNTEgLTIuNTUyLC0wLjYzNyAtMi41NTIsLTAuNjM3IGwgLTEuNzQzLDQuMDE5IDQuNTY5LDEuMTM5IGMgMC44NSwwLjIxMyAxLjY4MywwLjQzNiAyLjUwMywwLjY0NiBsIC0xLjQ1Myw1LjgzNCAzLjUwNywwLjg3NSAxLjQzOSwtNS43NzIgYyAwLjk1OCwwLjI2IDEuODg4LDAuNSAyLjc5OCwwLjcyNiBsIC0xLjQzNCw1Ljc0NSAzLjUxMSwwLjg3NSAxLjQ1MywtNS44MjMgYyA1Ljk4NywxLjEzMyAxMC40ODksMC42NzYgMTIuMzg0LC00LjczOSAxLjUyNywtNC4zNiAtMC4wNzYsLTYuODc1IC0zLjIyNiwtOC41MTUgMi4yOTQsLTAuNTI5IDQuMDIyLC0yLjAzOCA0LjQ4MywtNS4xNTUgeiBtIC04LjAyMiwxMS4yNDkgYyAtMS4wODUsNC4zNiAtOC40MjYsMi4wMDMgLTEwLjgwNiwxLjQxMiBsIDEuOTI4LC03LjcyOSBjIDIuMzgsMC41OTQgMTAuMDEyLDEuNzcgOC44NzgsNi4zMTcgeiBtIDEuMDg2LC0xMS4zMTIgYyAtMC45OSwzLjk2NiAtNy4xLDEuOTUxIC05LjA4MiwxLjQ1NyBsIDEuNzQ4LC03LjAxIGMgMS45ODIsMC40OTQgOC4zNjUsMS40MTYgNy4zMzQsNS41NTMgeiIKICAgICAgIHN0eWxlPSJmaWxsOiNmZmZmZmYiIC8+CiAgPC9nPgo8L3N2Zz4='
    }));

    // Add some padding above the donation item
    donate.css('padding', '5px');

    optionsListElement.append(donate);

    // add the options above the game log
    right.prepend(optionsElement.append(optionsListElement));

    // Initialize and set toggles for Engine
    // =====================================

    var engine = new Engine();
    var toggleEngine = $('#toggle-engine');

    toggleEngine.on('change', function () {
        if (toggleEngine.is(':checked')) {
            options.auto.engine.enabled = true;
            engine.start();
        } else {
            options.auto.engine.enabled = false;
            engine.stop();
        }
    });

    loadFromKittenStorage();

    // hack for style. 
    // If there are more UI options, split it to "updateUI"
    $('#toggle-style').trigger('change');

    if (console && console.log) console.log(version + " loaded");
    game._publish("kitten_scientists/ready", version);
    
    if (kittenStorage.reset && kittenStorage.reset.reset) {
        // calc paragon and karma
        kittenStorage.reset.karmaTotal += game.resPool.get('karma').value - Number(kittenStorage.reset.karmaLastTime);
        kittenStorage.reset.pargonTotal += game.resPool.get('paragon').value - Number(kittenStorage.reset.paragonLastTime);
        kittenStorage.reset.reset = false;

        // show messagebox
        showMessageBox(
            i18n('summary.time.reset.title', [kittenStorage.reset.times]),
            i18n('summary.time.reset.content', [kittenStorage.reset.karmaTotal, kittenStorage.reset.pargonTotal])
        );
        // auto start
        toggleEngine.prop('checked', true);
        toggleEngine.trigger('change');
        imessage('reset.after');
    } else {
        kittenStorage.reset = {
            reset: false,
            times: 0,
            paragonLastTime: 0,
            pargonTotal: 0,
            karmaLastTime: 0,
            karmaTotal: 0
        }
    }
    saveToKittenStorage();

}

var loadTest = function() {
    if (typeof gamePage === 'undefined') {
        // Test if kittens game is already loaded or wait 2s and try again
        setTimeout(function(){
            loadTest();
        }, 2000);
    } else {
        // Kittens loaded, run Kitten Scientist's Automation Engine
        game = gamePage;
        i18ng = $I;
        lang = localStorage['com.nuclearunicorn.kittengame.language'] ? localStorage['com.nuclearunicorn.kittengame.language'] : lang;
        run();
    }
}

loadTest();<|MERGE_RESOLUTION|>--- conflicted
+++ resolved
@@ -2589,15 +2589,9 @@
             if (craft.unlocked && enabled) {
                 result = true;
 
-<<<<<<< HEAD
-                var prices = game.workshop.getCraftPrice(craft);
-                for (var i in prices) {
-                    var price = prices[i];
-=======
                 var prices = game.workshop.getCraftPrice(craft); 
                 for (var i in prices) { 
                     var price = prices[i]; 
->>>>>>> fb236072
                     var value = this.getValueAvailable(price.name);
 
                     if (value < price.val * amount) {
