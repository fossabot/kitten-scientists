// ==UserScript==
// @name        Kitten Scientists
// @namespace   http://www.reddit.com/r/kittensgame/comments/34gb2u/kitten_scientists_automation_script/
// @description Launch Kitten Scientists
// @include     *bloodrizer.ru/games/kittens/*
// @include     file:///*kitten-game*
// @version     1.3.1
// @grant       none
// @copyright   2015, cameroncondry
// ==/UserScript==

// ==========================================
// Begin Kitten Scientist's Automation Engine
// ==========================================

var version = 'Kitten Scientists version 1.3.1';
var address = '1AQ1AC9W5CEAPgG5739XGXC5vXqyafhoLp';
// Game will be referenced in loadTest function
var game = null;

var run = function() {

    var options = {
        // When debug is enabled, messages that go to the game log are also logged using window.console.
        debug: false,

        // The interval at which the internal processing loop is run, in milliseconds.
        interval: 2000,

        // The default color for KS messages in the game log (like enabling and disabling items).
        msgcolor: '#aa50fe', // dark purple
        // The color for activity summaries.
        summarycolor: '#009933', // light green
        // The color for log messages that are about activities (like festivals and star observations).
        activitycolor: '#E65C00', // orange

        // Should activity be logged to the game log?
        showactivity: true,

        // The default consume rate.
        consume: 0.6,

        // How many messages to keep in the game log.
        logMessages:   100,

        // The default settings for game automation.
        auto: {
            // Settings related to KS itself.
            engine: {
                // Should any automation run at all?
                enabled: false
            },
            faith: {
                // Should praising be automated?
                enabled: true,
                // At what percentage of the faith storage capacity should KS praise the sun?
                trigger: 0.99
            },
            festival: {
                // Should festivals be held automatically?
                enabled: true
            },
            hunt: {
                // Should hunters be sent on hunts automatically?
                enabled: true,
                // At what percentage of the catpower storage capacity should KS send hunters on hunts?
                trigger: 0.6
            },
            build: {
                // Should buildings be built automatically?
                enabled: true,
                // When a building requires a certain resource (this is what their *require* property refers to), then
                // this is the percentage of the storage capacity of that resource, that has to be met for the building
                // to be built.
                trigger: 0.75,
                // The items that be automatically built.
                // Every item can define a required resource. This resource has to be available at a certain capacity for
                // the building to be built. The capacity requirement is defined by the trigger value set for the section.
                //
                // Additionally, for upgradeable buildings, the item can define which upgrade stage it refers to.
                // For upgraded buildings, the ID (or internal name) of the building can be controlled through the *name*
                // property. For other buildings, the key of the item itself is used.
                items: {
                    // housing
                    hut:            {require: 'wood',        enabled: false},
                    logHouse:       {require: 'minerals',    enabled: false},
                    mansion:        {require: 'titanium',    enabled: false},

                    // craft bonuses
                    workshop:       {require: 'minerals',    enabled: true},
                    factory:        {require: 'titanium',    enabled: true},

                    // production
                    field:          {require: 'catnip',      enabled: true},
                    pasture:        {require: 'catnip',      enabled: true, stage: 0},
                    solarFarm:      {require: 'titanium',    enabled: true, stage: 1, name: 'pasture'},
                    mine:           {require: 'wood',        enabled: true},
                    lumberMill:     {require: 'minerals',    enabled: true},
                    aqueduct:       {require: 'minerals',    enabled: true, stage: 0},
                    hydroPlant:     {require: 'titanium',    enabled: true, stage: 1, name: 'aqueduct'},
                    oilWell:        {require: 'coal',        enabled: true},
                    quarry:         {require: 'coal',        enabled: true},

                    // conversion
                    smelter:        {require: 'minerals',    enabled: true},
                    biolab:         {require: 'science',     enabled: false},
                    calciner:       {require: 'titanium',    enabled: false},
                    reactor:        {require: 'titanium',    enabled: false},
                    accelerator:    {require: 'titanium',    enabled: false},
                    steamworks:     {require: false,         enabled: false},
                    magneto:        {require: false,         enabled: false},

                    // science
                    library:        {require: 'wood',        enabled: true},
                    academy:        {require: 'wood',        enabled: true},
                    observatory:    {require: 'iron',        enabled: true},

                    // other
                    amphitheatre:   {require: 'minerals',    enabled: true, stage: 0},
                    broadcastTower: {require: 'titanium',    enabled: true, stage: 1, name: 'amphitheatre'},
                    tradepost:      {require: 'gold',        enabled: true},
                    chapel:         {require: 'minerals',    enabled: true},
                    temple:         {require: 'gold',        enabled: true},
                    mint:           {require: false,         enabled: false},
                    unicornPasture: {require: false,         enabled: true},
                    ziggurat:       {require: false,         enabled: true},
                    chronosphere:   {require: 'unobtainium', enabled: true},

                    // storage
                    barn:           {require: 'wood',        enabled: true},
                    harbor:         {require: false,         enabled: false},
                    warehouse:      {require: false,         enabled: false}
                }
            },
            space: {
                // Should space buildings be built automatically?
                enabled: false,
                // The functionality of the space section is identical to the build section. It just needs to be treated
                // seperately, because the game internals are slightly different.
                trigger: 0.95,
                items: {
                    // Cath
                    spaceElevator:  {require: 'unobtainium', enabled: false},
                    sattelite:      {require: 'titanium',    enabled: false},
                    spaceStation:   {require: 'oil',         enabled: false},

                    // Moon
                    moonOutpost:    {require: 'uranium',     enabled: false},
                    moonBase:       {require: 'unobtainium', enabled: false},

                    // Dune
                    planetCracker:  {require: 'science',     enabled: false},
                    hydrofracturer: {require: 'science',     enabled: false},

                    // Piscine
                    researchVessel: {require: 'titanium',    enabled: false},
                    orbitalArray:   {require: 'eludium',     enabled: false},

                    // Helios
                    sunlifter:          {require: 'eludium', enabled: false},
                    containmentChamber: {require: 'science', enabled: false},

                    // T-Minus
                    cryostation:    {require: 'eludium',     enabled: false},

                    // Kairo
                    spaceBeacon:    {require: 'antimatter',  enabled: false},

                    // Yarn
                    terraformingStation: {require: 'antimatter',  enabled: false},
                    hydroponics:         {require: 'kerosene',    enabled: false},

                    // Centaurus
                    tectonic: {require: 'antimatter', enabled: false}
                }
            },
            craft: {
                // Should resources be crafted automatically?
                enabled: true,
                // Every item can define a required resource with the *require* property.
                // At what percentage of the storage capacity of that required resource should the listed resource be crafted?
                trigger: 0.95,
                // The items that can be crafted.
                // In addition to the *require* property, which is explained above, items can also define a *max*. If they
                // do, no more than that resource will be automatically produced. This feature can not be controlled through
                // the UI and is not used for any resource by default.
                // The *limited* property tells KS to only craft the resource once per season.
                items: {
                    wood:       {require: 'catnip',      max: 0, limited: false, enabled: true},
                    beam:       {require: 'wood',        max: 0, limited: false, enabled: true},
                    slab:       {require: 'minerals',    max: 0, limited: false, enabled: true},
                    steel:      {require: 'coal',        max: 0, limited: false, enabled: true},
                    plate:      {require: 'iron',        max: 0, limited: false, enabled: true},
                    alloy:      {require: 'titanium',    max: 0, limited: true,  enabled: false},
                    concrete:   {require: false,         max: 0, limited: true,  enabled: false},
                    gear:       {require: false,         max: 0, limited: true,  enabled: false},
                    scaffold:   {require: false,         max: 0, limited: true,  enabled: false},
                    ship:       {require: false,         max: 0, limited: true,  enabled: false},
                    tanker:     {require: false,         max: 0, limited: true,  enabled: false},
                    parchment:  {require: false,         max: 0, limited: true,  enabled: true},
                    manuscript: {require: 'culture',     max: 0, limited: true,  enabled: true},
                    compendium: {require: 'science',     max: 0, limited: true,  enabled: true},
                    blueprint:  {require: 'science',     max: 0, limited: true,  enabled: false},
                    kerosene:   {require: 'oil',         max: 0, limited: true,  enabled: false},
                    megalith:   {require: false,         max: 0, limited: true,  enabled: false},
                    eludium:    {require: 'unobtainium', max: 0, limited: true,  enabled: false},
                    thorium:    {require: 'uranium',     max: 0, limited: true,  enabled: false}
                }
            },
            trade: {
                // Should KS automatically trade?
                enabled: true,
                // Every trade can define a required resource with the *require* property.
                // At what percentage of the storage capacity of that required resource should the trade happen?
                trigger: 0.95,
                // Trades can be limited to only happen during specific seasons. This is because trades with certain races
                // are more effective during specific seasons.
                // The *allowcapped* property allows us to trade even if the sold resources are at their cap.
                items: {
                    dragons:    {enabled: false,  require: 'titanium',    allowcapped: false,
                        summer:  true,  autumn:  true,  winter:  true,          spring:      true},

                    zebras:     {enabled: true,  require: false,         allowcapped: false,
                        summer:  true,  autumn:  true,  winter:  true,          spring:      true},

                    lizards:    {enabled: false,  require: 'minerals',    allowcapped: false,
                        summer:  true,  autumn:  false, winter:  false,         spring:      false},

                    sharks:     {enabled: false,  require: 'iron',        allowcapped: false,
                        summer:  false, autumn:  false, winter:  true,          spring:      false},

                    griffins:   {enabled: false,  require: 'wood',        allowcapped: false,
                        summer:  false, autumn:  true,  winter:  false,         spring:      false},

                    nagas:      {enabled: false,  require: false,         allowcapped: false,
                        summer:  false, autumn:  false, winter:  false,         spring:      true},

                    spiders:    {enabled: false,  require: false,         allowcapped: false,
                        summer:  false, autumn:  true,  winter:  false,         spring:      false},

                    leviathans: {enabled: false,  require: 'unobtainium', allowcapped: true,
                        summer:  true,  autumn:  true,  winter:  true,          spring:      true}
                }
            },
            resources: {
                furs:        {stock: 1000},
                unobtainium: {consume: 1.0}
            }
        }
    };

    // GameLog Modification
    // ====================

    // Add a message filter for trades
    game.console.static.filters.trade = {
        title: "Trades",
        enabled: true,
        unlocked: true
    };
    game.ui.renderFilters();

    // Increase messages displayed in log
    game.console.maxMessages = 1000;

    var printoutput = function (args) {
        var color = args.pop();
        args[1] = args[1] || 'ks-default';

        // update the color of the message immediately after adding
        var msg = game.msg.apply(game, args);
        $(msg.span).css('color', color);

        if (options.debug && console) console.log(args);
    };

    // Used for option change messages and other special notifications
    var message = function () {
        var args = Array.prototype.slice.call(arguments);
        args.push('ks-default');
        args.push(options.msgcolor);
        printoutput(args);
    };

    var activity = function () {
        if (options.showactivity) {
            var args = Array.prototype.slice.call(arguments);
            var activityClass = args.length > 1 ? ',' + args.pop() : '';
            args.push('ks-activity' + activityClass);
            args.push(options.activitycolor);
            printoutput(args);
        }
    };

    var summary = function () {
        var args = Array.prototype.slice.call(arguments);
        args.push('ks-summary');
        args.push(options.summarycolor);
        printoutput(args);
    };

    var warning = function () {
        var args = Array.prototype.slice.call(arguments);
        args.unshift('Warning!');

        if (console) console.log(args);
    };

    // Core Engine for Kitten Scientists
    // =================================

    var Engine = function () {
        this.buildManager = new BuildManager();
        this.spaceManager = new SpaceManager();
        this.craftManager = new CraftManager();
        this.tradeManager = new TradeManager();
        this.villageManager = new TabManager('Small village');
    };

    Engine.prototype = {
        buildManager: undefined,
        spaceManager: undefined,
        craftManager: undefined,
        tradeManager: undefined,
        villageManager: undefined,
        loop: undefined,
        start: function () {
            if (this.loop) return;

            this.loop = setInterval(this.iterate.bind(this), options.interval);
            message('Enabling the kitten scientists!');
        },
        stop: function () {
            if (!this.loop) return;

            clearInterval(this.loop);
            this.loop = undefined;
            message('Disabling the kitten scientists!');
        },
        iterate: function () {
            this.observeStars();
            if (options.auto.faith.enabled) this.praiseSun();
            if (options.auto.festival.enabled) this.holdFestival();
            if (options.auto.build.enabled) this.build();
            if (options.auto.space.enabled) this.space();
            if (options.auto.craft.enabled) this.craft();
            if (options.auto.trade.enabled) this.trade();
            if (options.auto.hunt.enabled) this.hunt();
        },
        build: function () {
            var builds = options.auto.build.items;
            var buildManager = this.buildManager;
            var craftManager = this.craftManager;
            var trigger = options.auto.build.trigger;

            // Render the tab to make sure that the buttons actually exist in the DOM. Otherwise we can't click them.
            buildManager.manager.render();

            for (var name in builds) {
                if (!builds[name].enabled) continue;

                var build = builds[name];
                var require = !build.require ? false : craftManager.getResource(build.require);

                if (!require || trigger <= require.value / require.maxValue) {
                    // If the build overrides the name, use that name instead.
                    // This is usually true for buildings that can be upgraded.
                    buildManager.build(build.name || name, build.stage);
                }
            }
        },
        space: function () {
            var builds = options.auto.space.items;
            var buildManager = this.spaceManager;
            var craftManager = this.craftManager;
            var trigger = options.auto.space.trigger;

            // Render the tab to make sure that the buttons actually exist in the DOM. Otherwise we can't click them.
            buildManager.manager.render();

            for (var name in builds) {
                var build = builds[name];
                var require = !build.require ? false : craftManager.getResource(build.require);

                if (!require || trigger <= require.value / require.maxValue) {
                    buildManager.build(name);
                }
            }
        },
        craft: function () {
            var crafts = options.auto.craft.items;
            var manager = this.craftManager;
            var trigger = options.auto.craft.trigger;

            for (var name in crafts) {
                var craft = crafts[name];
                var current = !craft.max ? false : manager.getResource(name);
                var require = !craft.require ? false : manager.getResource(craft.require);
                var season = game.calendar.getCurSeason().name;

                // Ensure that we have reached our cap
                if (current && current.value > craft.max) continue;

                // Enforce season limited on specific crafts
                if (craft.limited && craft.lastSeason === season) continue;

                // Craft the resource if we meet the trigger requirement
                if (!require || trigger <= require.value / require.maxValue) {
                    var amount = Math.floor(manager.getLowestCraftAmount(name));

                    // Only update season if we actually craft anything.
                    if (amount > 0) {
                        manager.craft(name, manager.getLowestCraftAmount(name));

                        // Store the season for future reference
                        craft.lastSeason = season;
                    }
                }
            }
        },
        holdFestival: function () {
            if (game.science.get('drama').researched && game.calendar.festivalDays === 0 && this.villageManager.tab.festivalBtn.model.enabled) {
                this.villageManager.tab.festivalBtn.onClick();

                if (game.calendar.festivalDays !== 0) {
                    storeForSummary('festival');
                    activity('Kittens begin holding a festival', 'ks-festival');
                }
            }
        },
        observeStars: function () {
            if (game.calendar.observeBtn != null){
                game.calendar.observeHandler();
                activity('Kitten Scientists have observed a star', 'ks-star');
                storeForSummary('stars', 1);
            }
        },
        praiseSun: function () {
            var faith = this.craftManager.getResource('faith');

            if (options.auto.faith.trigger <= faith.value / faith.maxValue) {
                storeForSummary('faith', faith.value);
                activity('Praised the sun!', 'ks-praise');
                game.religion.praise();
            }
        },
        hunt: function () {
            var catpower = this.craftManager.getResource('catpower');

            if (options.auto.hunt.trigger <= catpower.value / catpower.maxValue && catpower.value >= 100) {
                // No way to send only some hunters. Thus, we hunt with everything
                var hunters = game.village.getJob('hunter').value;
                storeForSummary('hunt', hunters);
                activity('Sent ' + game.getDisplayValueExt(hunters) + ' kitten' + (hunters == 1 ? '' : 's') + ' on the hunt', 'ks-hunt');
                game.village.huntAll();
            }
        },
        trade: function () {
            var craftManager = this.craftManager;
            var tradeManager = this.tradeManager;
            var gold = craftManager.getResource('gold');
            var trades = [];

            // Only trade if it's enabled
            if (!options.auto.trade.enabled) return;

            // Trade when we have enough gold. Don't worry about catpower.
            if (options.auto.trade.trigger >= gold.value / gold.maxValue) return;

            // Determine how many races we will trade this cycle
            for (var name in options.auto.trade.items) {
                var trade = options.auto.trade.items[name];
                var season = game.calendar.getCurSeason().name;

                // Only check if we are in season and enabled
                if (!trade.enabled) continue;
                if (!trade[season]) continue;

                var require = !trade.require ? false : craftManager.getResource(trade.require);
                var requireTrigger = options.auto.trade.trigger;

                // If we have enough to trigger the check, then attempt to trade
                if (!require || requireTrigger <= require.value / require.maxValue) {
                    trades.push(name);
                }
            }

            // Figure out how much we can currently trade
            var maxTrades = tradeManager.getLowestTradeAmount(undefined);

            // Try our best not to starve any single race
            maxTrades = (trades.length > 0) ? Math.floor(maxTrades / trades.length) : 0;

            if (maxTrades < 1) return;

            for (var i in trades) {
                var name = trades[i];
                tradeManager.trade(name, Math.min(tradeManager.getLowestTradeAmount(name), maxTrades));
            }
        }
    };

    // Tab Manager
    // ===========

    var TabManager = function (name) {
        this.setTab(name);
    };

    TabManager.prototype = {
        tab: undefined,
        render: function () {
            if (this.tab && game.activeTabId !== this.tab.tabId) this.tab.render();

            return this;
        },
        setTab: function (name) {
            for (var tab in game.tabs) {
                if (game.tabs[tab].tabId === name) {
                    this.tab = game.tabs[tab];
                    break;
                }
            }

            this.tab ? this.render() : warning('unable to find tab ' + name);
        }
    };

    // Building manager
    // ================

    var BuildManager = function () {
        this.manager = new TabManager('Bonfire');
        this.crafts = new CraftManager();
    };

    BuildManager.prototype = {
        manager: undefined,
        crafts: undefined,
        build: function (name, stage) {
            var build = this.getBuild(name);
            var button = this.getBuildButton(name, stage);

            if (!button || !button.model.enabled) return;

            //need to simulate a click so the game updates everything properly
            button.domNode.click(build);
            storeForSummary(name, 1, 'build');

            var label = build.meta.label ? build.meta.label : build.meta.stages[0].label;
            activity('Kittens have built a new ' + label, 'ks-build');
        },
        getBuild: function (name) {
            return game.bld.getBuildingExt(name);
        },
        getBuildButton: function (name, stage) {
            var buttons = this.manager.tab.buttons;
            var build = this.getBuild(name);
            var label = typeof stage !== 'undefined' ? build.meta.stages[stage].label : build.meta.label;

            for (var i in buttons) {
<<<<<<< HEAD
                var haystack = buttons[i].buttonContent.innerText;
                if(haystack.indexOf(label) !== -1){
                    return buttons[i];
                }
=======
                if (buttons[i].opts.name === label) return buttons[i];
>>>>>>> 0f21bef8
            }
        }
    };

    // Space manager
    // ================

    var SpaceManager = function () {
        this.manager = new TabManager('Space');
        this.crafts = new CraftManager();
    };

    SpaceManager.prototype = {
        manager: undefined,
        crafts: undefined,
        build: function (name) {
            var build = this.getBuild(name);
            var button = this.getBuildButton(name);

            if (!build.unlocked || !button || !button.model.enabled || !options.auto.space.items[name].enabled) return;

            //need to simulate a click so the game updates everything properly
            button.domNode.click(build);
            storeForSummary(name, 1, 'build');

            var label = build.label;
            activity('Kittens have built a new ' + label, 'ks-build');
        },
        getBuild: function (name) {
            return game.space.getProgram(name);
        },
        getBuildButton: function (name) {
            var panels = this.manager.tab.planetPanels;

            for (var panel in panels) {
                for (var child in panels[panel].children) {
                    if (panels[panel].children[child].id === name) return panels[panel].children[child];
                }
            }
        }
    };

    // Crafting Manager
    // ================

    var CraftManager = function () {};

    CraftManager.prototype = {
        craft: function (name, amount) {
            amount = Math.floor(amount);

            if (!name || 1 > amount) return;
            if (!this.canCraft(name, amount)) return;

            var craft = this.getCraft(name);
            var ratio = ('wood' === name) ? 'refineRatio' : 'craftRatio';

            game.craft(craft.name, amount);

            // determine actual amount after crafting upgrades
            amount = (amount * (game.getEffect(ratio) + 1)).toFixed(2);

            storeForSummary(name, amount, 'craft');
            activity('Kittens have crafted ' + game.getDisplayValueExt(amount) + ' ' + ucfirst(name), 'ks-craft');
        },
        canCraft: function (name, amount) {
            var craft = this.getCraft(name);
            var enabled = options.auto.craft.items[name].enabled;
            var result = false;

            if (craft.unlocked && enabled) {
                result = true;

                for (var i in craft.prices) {
                    var price = craft.prices[i];
                    var value = this.getValueAvailable(price.name);

                    if (value < price.val * amount) {
                        result = false;
                    }
                }
            }

            return result;
        },
        getCraft: function (name) {
            return game.workshop.getCraft(this.getName(name));
        },
        getLowestCraftAmount: function (name) {
            var amount = undefined;
            var materials = this.getMaterials(name);

            // Safeguard if materials for craft cannot be determined.
            if (!materials) return 0;

            var res = this.getResource(name);

            for (var i in materials) {
                var total = this.getValueAvailable(i) / materials[i];

                amount = (amount === undefined || total < amount) ? total : amount;
            }

            // If we have a maximum value, ensure that we don't produce more than
            // this value. This should currently only impact wood crafting, but is
            // written generically to ensure it works for any craft that produces a
            // good with a maximum value.
            if (res.maxValue > 0 && amount > (res.maxValue - res.value))
                amount = res.maxValue - res.value;

            return amount;
        },
        getMaterials: function (name) {
            var materials = {};
            var craft = this.getCraft(name);

            // Safeguard against craft items that aren't actually available yet.
            if (!craft) return;

            var prices = craft.prices;

            for (var i in prices) {
                var price = prices[i];

                materials[price.name] = price.val;
            }

            return materials;
        },
        getName: function (name) {
            // adjust for spelling discrepancies in core game logic
            if ('catpower' === name) name = 'manpower';
            if ('compendium' === name) name = 'compedium';
            if ('concrete' === name) name = 'concrate';

            return name;
        },
        getResource: function (name) {
            for (var i in game.resPool.resources) {
                var res = game.resPool.resources[i];
                if (res.name === this.getName(name)) return res;
            }
            warning('unable to find resource ' + name);
            return null;
        },
        getValue: function (name) {
            return this.getResource(name).value;
        },
        getStock: function (name) {
            var res = options.auto.resources[this.getName(name)];
            var stock = res ? res.stock : 0;

            return !stock ? 0 : stock;
        },
        getValueAvailable: function (name, all) {
            var value = this.getValue(name);
            var stock = this.getStock(name);

            if ('catnip' === name) {
                var resPerTick = game.getResourcePerTick(name, false, {
                    modifiers: {
                        'catnip': 0.10 - game.calendar.getWeatherMod()
                    }});

                if (resPerTick < 0) stock -= resPerTick * 202 * 5;
            }

            value = Math.max(value - stock, 0);

            // If we have a maxValue, and user hasn't requested all, check
            // consumption rate
            if (!all && this.getResource(name).maxValue > 0) {
                var res = options.auto.resources[name];
                var consume = res && (res.consume != undefined) ? res.consume : options.consume;

                value *= consume;
            }

            return value;
        }
    };

    // Trading Manager
    // ===============

    var TradeManager = function () {
        this.craftManager = new CraftManager();
        this.manager = new TabManager('Trade');

        this.manager.render();
    };

    TradeManager.prototype = {
        craftManager: undefined,
        manager: undefined,
        trade: function (name, amount) {

            if (!name || 1 > amount) return;

            var race = this.getRace(name);

            if (!race.unlocked) return;

            var button = this.getTradeButton(race.title);

            if (!button.model.enabled || !options.auto.trade.items[name].enabled) return;

            game.diplomacy.tradeMultiple(race, amount);
            storeForSummary(name, amount, 'trade');
            activity('Kittens have traded ' + amount + 'x with ' + ucfirst(name), 'ks-trade');
        },
        getLowestTradeAmount: function (name) {
            var amount = undefined;
            var highestCapacity = undefined;
            var materials = this.getMaterials(name);
            var race = this.getRace(name);

            for (var i in materials) {
                var total = this.craftManager.getValueAvailable(i) / materials[i];

                amount = (amount === undefined || total < amount) ? total : amount;
            }

            if (race === null || options.auto.trade.items[name].allowcapped) return Math.floor(amount);

            // Loop through the items obtained by the race, and determine
            // which good has the most space left. Once we've determined this,
            // reduce the amount by this capacity. This ensures that we continue to trade
            // as long as at least one resource has capacity, and we never over-trade.
            for (var s in race.sells) {
                var item = race.sells[s];
                var resource = this.craftManager.getResource(item.name);
                var max = 0;

                // No need to process resources that don't cap
                if (!resource.maxValue) continue;

                // Zebras special cased titanium taken directly from game code
                if (race.name == "zebras" && item.name == "titanium") {
                    var val = 1.5 + (1.5 * game.resPool.get("ship").value / 100 * 2);
                    max = Math.ceil(val);
                } else {
                    var sratio = item.seasons[game.calendar.getCurSeason().name];
                    var tratio = game.getEffect("tradeRatio");
                    var val = item.value + item.value * tratio;

                    max = val * sratio * (1 + item.delta/2);
                }

                capacity = (resource.maxValue - resource.value) / max;

                highestCapacity = (capacity < highestCapacity) ? highestCapacity : capacity;
            }

            // We must take the ceiling of capacity so that we will trade as long
            // as there is any room, even if it doesn't have exact space. Otherwise
            // we seem to starve trading altogether.
            highestCapacity = Math.ceil(highestCapacity);

            // Now that we know the most we *should* trade for, check to ensure that
            // we trade for our max cost, or our max capacity, whichever is lower.
            // This helps us prevent trading for resources we can't store. Note that we
            // essentially ignore blueprints here. In addition, if highestCapacity was never set,
            // then we just
            amount = (highestCapacity < amount) ? highestCapacity : amount;

            return Math.floor(amount);
        },
        getMaterials: function (name) {
            var materials = {catpower: 50, gold: 15};

            if (name === undefined)
                return materials;

            var prices = this.getRace(name).buys;

            for (var i in prices) {
                var price = prices[i];

                materials[price.name] = price.val;
            }

            return materials;
        },
        getRace: function (name) {
            if (name === undefined)
                return null;
            else
                return game.diplomacy.get(name);
        },
        getTradeButton: function (race) {
            for (var i in this.manager.tab.racePanels) {
                var panel = this.manager.tab.racePanels[i];

                if (panel.name.indexOf(race) > -1) return panel.tradeBtn;
            }

            warning('unable to find trade button for ' + name);
        }
    };

    // ==============================
    // Configure overall page display
    // ==============================

    var container = $('#game');
    var column = $('.column');
    var body = $('body');
    var button = $('.btn.modern');
    var left = $('#leftColumn');
    var middle = $('#midColumn');
    var right = $('#rightColumn');

    var addRule = function (rule) {
        var sheets = document.styleSheets;
        sheets[0].insertRule(rule, 0);
    };

    if (game.colorScheme !== 'sleek') {
        container.css({
            fontFamily: 'monospace',
            fontSize: '12px',
            minWidth: '1300px',
            top: '32px'
        });

        body.css({
            fontFamily: 'monospace',
            fontSize: '12px'
        });

        button.css({
            fontFamily: 'monospace',
            fontSize: '12px',
            width: '290px'
        });

        column.css({
            minHeight: 'inherit',
            maxWidth: 'inherit',
            padding: '1%',
            margin: 0,
            overflowY: 'auto'
        });

        left.css({
            height: '92%',
            width: '26%'
        });

        middle.css({
            marginTop: '1%',
            height: '90%',
            width: '48%'
        });

        right.css({
            overflowY: 'scroll',
            height: '92%',
            width: '19%'
        });

        addRule('#gameLog .msg {'
            + 'display: block;'
            + '}');

        addRule('#gameLog {'
            + 'overflow-y: hidden !important;'
            + 'width: 100% !important;'
            + 'padding-top: 5px !important;'
            + '}');

        addRule('#resContainer .maxRes {'
            + 'color: #676766;'
            + '}');

        addRule('#game .btn {'
            + 'border-radius: 0px;'
            + 'font-family: monospace;'
            + 'font-size: 12px !important;'
            + 'margin: 0 5px 7px 0;'
            + 'width: 290px;'
            + '}');
    }

    addRule('#ks-options ul {'
        + 'list-style: none;'
        + 'margin: 0 0 5px;'
        + 'padding: 0;'
        + '}');

    addRule('#ks-options ul:after {'
        + 'clear: both;'
        + 'content: " ";'
        + 'display: block;'
        + 'height: 0;'
        + '}');

    addRule('#ks-options ul li {'
        + 'display: block;'
        + 'float: left;'
        + 'width: 100%;'
        + '}');

    // Local Storage
    // =============

    var kittenStorageVersion = 1;

    var kittenStorage = {
        version: kittenStorageVersion,
        items: {},
        resources: {},
        triggers: {}
    };

    var initializeKittenStorage = function () {
        $("#items-list-build, #items-list-craft, #items-list-trade").find("input[id^='toggle-']").each(function () {
            kittenStorage.items[$(this).attr("id")] = $(this).prop("checked");
        });

        saveToKittenStorage();
    };

    var saveToKittenStorage = function () {
        kittenStorage.resources = options.auto.resources;
        kittenStorage.triggers = {
            faith: options.auto.faith.trigger,
            hunt: options.auto.hunt.trigger,
            build: options.auto.build.trigger,
            space: options.auto.space.trigger,
            craft: options.auto.craft.trigger,
            trade: options.auto.trade.trigger
        };
        localStorage['cbc.kitten-scientists'] = JSON.stringify(kittenStorage);
    };

    var loadFromKittenStorage = function () {
        var saved = JSON.parse(localStorage['cbc.kitten-scientists'] || 'null');
        if (saved && saved.version == kittenStorageVersion) {
            kittenStorage = saved;

            for (var item in kittenStorage.items) {
                var value = kittenStorage.items[item];
                var el = $('#' + item);
                var option = el.data('option');
                var name = item.split('-');

                el.prop('checked', value);

                if (name.length == 2) {
                    option.enabled = value;
                } else {
                    if (name[1] == 'limited') {
                        option.limited = value;
                    } else {
                        option[name[2]] = value;
                    }
                }
            }

            var list = $("#toggle-list-resources");
            for (var resource in kittenStorage.resources) {
                var res = kittenStorage.resources[resource];

                if ($('#resource-' + resource).length === 0) {
                    list.append(addNewResourceOption(resource));
                    if ('stock' in res) {
                        setStockValue(resource, res.stock);
                    }
                    if ('consume' in res) {
                        setConsumeRate(resource, res.consume);
                    }
                }
            }

            if (saved.triggers) {
                options.auto.faith.trigger = saved.triggers.faith;
                options.auto.hunt.trigger = saved.triggers.hunt;
                options.auto.build.trigger = saved.triggers.build;
                options.auto.space.trigger = saved.triggers.space;
                options.auto.craft.trigger = saved.triggers.craft;
                options.auto.trade.trigger = saved.triggers.trade;

                $('#trigger-faith')[0].title = options.auto.faith.trigger;
                $('#trigger-hunt')[0].title = options.auto.hunt.trigger;
                $('#trigger-build')[0].title = options.auto.build.trigger;
                $('#trigger-space')[0].title = options.auto.space.trigger;
                $('#trigger-craft')[0].title = options.auto.craft.trigger;
                $('#trigger-trade')[0].title = options.auto.trade.trigger;
            }

        } else {
            initializeKittenStorage();
        }
    };

    // Add options element
    // ===================

    var ucfirst = function (string) {
        return string.charAt(0).toUpperCase() + string.slice(1);
    };

    var roundToTwo = function (n) {
        return +(Math.round(n + "e+2") + "e-2")
    };

    var setStockValue = function (name, value) {
        var n = Number(value);

        if (isNaN(n) || n < 0) {
            warning('ignoring non-numeric or invalid stock value ' + value);
            return;
        }

        if (!options.auto.resources[name]) options.auto.resources[name] = {};
        options.auto.resources[name].stock = n;
        $('#stock-value-' + name).text('Stock: ' + game.getDisplayValueExt(n));
    };

    var setConsumeRate = function (name, value) {
        var n = parseFloat(value);

        if (isNaN(n) || n < 0.0 || n > 1.0) {
            warning('ignoring non-numeric or invalid consume rate ' + value);
            return;
        }

        if (!options.auto.resources[name]) options.auto.resources[name] = {};
        options.auto.resources[name].consume = n;
        $('#consume-rate-' + name).text('Consume: ' + n.toFixed(2));
    };

    var removeResourceControl = function (name) {
        delete options.auto.resources[name];
    };

    var addNewResourceOption = function (name, title) {
        var res = options.auto.resources[name];
        var stock = res && (res.stock != undefined) ? res.stock : 0;
        var consume = res && (res.consume != undefined) ? res.consume : options.consume;

        var container = $('<div/>', {
            id: 'resource-' + name,
            css: {display: 'inline-block', width: '100%'},
        });

        var label = $('<div/>', {
            id: 'resource-label-' + name,
            text: ucfirst(title ? title : name),
            css: {display: 'inline-block', width: '95px'},
        });

        var stock = $('<div/>', {
            id: 'stock-value-' + name,
            text: 'Stock: ' + game.getDisplayValueExt(stock),
            css: {cursor: 'pointer', display: 'inline-block', width: '80px'},
        });

        var consume = $('<div/>', {
            id: 'consume-rate-' + name,
            text: 'Consume: ' + consume.toFixed(2),
            css: {cursor: 'pointer', display: 'inline-block'},
        });

        var del = $('<div/>', {
            id: 'resource-delete-' + name,
            text: 'del',
            css: {cursor: 'pointer',
                display: 'inline-block',
                float: 'right',
                paddingRight: '5px',
                textShadow: '3px 3px 4px gray'},
        });

        container.append(label, stock, consume, del);

        stock.on('click', function () {
            var value = window.prompt('Stock for ' + ucfirst(title ? title : name));
            if (value !== null) {
                setStockValue(name, value);
                saveToKittenStorage();
            }
        });

        consume.on('click', function () {
            var value = window.prompt('Consume rate for ' + ucfirst(title ? title : name));
            if (value !== null) {
                setConsumeRate(name, value);
                saveToKittenStorage();
            }
        });

        del.on('click', function () {
            if (window.confirm('Delete resource controls for ' + ucfirst(title ? title : name) + '?')) {
                container.remove();
                removeResourceControl(name);
                saveToKittenStorage();
            }
        });

        return container;
    };

    var getAvailableResourceOptions = function () {
        var items = [];

        for (var i in game.resPool.resources) {
            var res = game.resPool.resources[i];

            // Show only new resources that we don't have in the list and that are
            // visible. This helps cut down on total size.
            if (res.name && $('#resource-' + res.name).length === 0) {
                var item = $('<div/>', {
                    id: 'resource-add-' + res.name,
                    text: ucfirst(res.title ? res.title : res.name),
                    css: {cursor: 'pointer',
                        textShadow: '3px 3px 4px gray'},
                });

                // Wrapper function needed to make closure work
                (function (res, item) {
                    item.on('click', function () {
                        item.remove();
                        if (!options.auto.resources[res.name]) options.auto.resources[res.name] = {};
                        options.auto.resources[res.name].stock = 0;
                        options.auto.resources[res.name].consume = options.consume;
                        $('#toggle-list-resources').append(addNewResourceOption(res.name, res.title));
                    });
                })(res, item);

                items.push(item);
            }
        }

        return items;
    };

    var getResourceOptions = function () {
        var list = $('<ul/>', {
            id: 'toggle-list-resources',
            css: {display: 'none', paddingLeft: '20px'}
        });

        var add = $('<div/>', {
            id: 'resources-add',
            text: 'add resources',
            css: {cursor: 'pointer',
                display: 'inline-block',
                textShadow: '3px 3px 4px gray',
                borderBottom: '1px solid rgba(185, 185, 185, 0.7)' },
        });

        var clearunused = $('<div/>', {
            id: 'resources-clear-unused',
            text: 'clear unused',
            css: {cursor: 'pointer',
                display: 'inline-block',
                float: 'right',
                paddingRight: '5px',
                textShadow: '3px 3px 4px gray' },
        });

        clearunused.on('click', function () {
            for (var name in options.auto.resources) {
                // Only delete resources with unmodified values. Require manual
                // removal of resources with non-standard values.
                if (!options.auto.resources[name].stock &&
                    options.auto.resources[name].consume == options.consume ||
                    options.auto.resources[name].consume == undefined) {
                    $('#resource-' + name).remove();
                }
            }
        });

        allresources = $('<ul/>', {
            id: 'available-resources-list',
            css: {display: 'none', paddingLeft: '20px'}
        });

        add.on('click', function () {
            allresources.toggle();
            allresources.empty();
            allresources.append(getAvailableResourceOptions());
        });

        list.append(add, clearunused, allresources);

        // Add all the current resources
        for (var name in options.auto.resources) {
            list.append(addNewResourceOption(name));
        }

        return list;
    };

    var getToggle = function (toggleName, text) {
        var auto = options.auto[toggleName];
        var element = $('<li/>');

        var label = $('<label/>', {
            'for': 'toggle-' + toggleName,
            text: text
        });

        var input = $('<input/>', {
            id: 'toggle-' + toggleName,
            type: 'checkbox'
        });

        if (auto.enabled) {
            input.prop('checked', true);
        }

        // engine needs a custom toggle
        if (toggleName !== 'engine') {
            input.on('change', function () {
                if (input.is(':checked') && auto.enabled == false) {
                    auto.enabled = true;
                    message('Enabled Auto ' + ucfirst(text));
                } else if (input.not(':checked') && auto.enabled == true) {
                    auto.enabled = false;
                    message('Disabled Auto ' + ucfirst(text));
                }
            });
        }

        element.append(input, label);

        if (auto.items) {
            // Add a border on the element
            element.css('borderBottom', '1px  solid rgba(185, 185, 185, 0.7)');

            var toggle = $('<div/>', {
                css: {display: 'inline-block', float: 'right'}
            });

            var button = $('<div/>', {
                id: 'toggle-items-' + toggleName,
                text: 'items',
                css: {cursor: 'pointer',
                    display: 'inline-block',
                    paddingRight: '5px',
                    textShadow: '3px 3px 4px gray'}
            });

            toggle.append(button);

            var list = $('<ul/>', {
                id: 'items-list-' + toggleName,
                css: {display: 'none', paddingLeft: '20px'}
            });

            var disableall = $('<div/>', {
                id: 'toggle-all-items-' + toggleName,
                text: 'disable all',
                css: {cursor: 'pointer',
                    display: 'inline-block',
                    textShadow: '3px 3px 4px gray',
                    marginRight: '8px'}
            });

            disableall.on('click', function () {
                // can't use find as we only want one layer of checkboxes
                var items = list.children().children(':checkbox');
                items.prop('checked', false);
                items.change();
                list.children().children(':checkbox').change();
            });

            list.append(disableall);

            var enableall = $('<div/>', {
                id: 'toggle-all-items-' + toggleName,
                text: 'enable all',
                css: {cursor: 'pointer',
                    display: 'inline-block',
                    textShadow: '3px 3px 4px gray'}
            });

            enableall.on('click', function () {
                // can't use find as we only want one layer of checkboxes
                var items = list.children().children(':checkbox');
                items.prop('checked', true);
                items.change();
                list.children().children(':checkbox').change();
            });

            list.append(enableall);

            // fill out list with toggle items
            for (var itemName in auto.items) {
                if (toggleName === 'trade')
                    list.append(getTradeOption(itemName, auto.items[itemName]));
                else if (toggleName === 'craft')
                    list.append(getCraftOption(itemName, auto.items[itemName]));
                else
                    list.append(getOption(itemName, auto.items[itemName]));
            }

            button.on('click', function () {
                list.toggle();
            });

            element.append(toggle, list);

            // Add resource controls for crafting, sort of a hack
            if (toggleName === 'craft') {
                var resources = $('<div/>', {
                    id: 'toggle-resource-controls',
                    text: 'resources',
                    css: {cursor: 'pointer',
                        display: 'inline-block',
                        paddingRight: '5px',
                        textShadow: '3px 3px 4px gray'},
                });

                var resourcesList = getResourceOptions();

                // When we click the items button, make sure we clear resources
                button.on('click', function () {
                    resourcesList.toggle(false);
                });

                resources.on('click', function () {
                    list.toggle(false);
                    resourcesList.toggle();
                });

                toggle.prepend(resources);

                element.append(resourcesList);
            }

        }

        if (auto.trigger) {
            var triggerButton = $('<div/>', {
                id: 'trigger-' + toggleName,
                text: 'trigger',
                title: auto.trigger,
                css: {cursor: 'pointer',
                    display: 'inline-block',
                    float: 'right',
                    paddingRight: '5px',
                    textShadow: '3px 3px 4px gray'}
            });

            triggerButton.on('click', function () {
                var value = window.prompt('Enter a new trigger value for ' + text + '. Should be in the range of 0 to 1.', auto.trigger);
                if (value !== null) {
                    auto.trigger = parseFloat(value);
                    saveToKittenStorage();
                    triggerButton[0].title = auto.trigger;
                }
            });

            element.append(triggerButton);
        }

        return element;
    };

    var getTradeOption = function (name, option) {
        var element = getOption(name, option);
        element.css('borderBottom', '1px solid rgba(185, 185, 185, 0.7)');

        var button = $('<div/>', {
            id: 'toggle-seasons-' + name,
            text: 'seasons',
            css: {cursor: 'pointer',
                display: 'inline-block',
                float: 'right',
                paddingRight: '5px',
                textShadow: '3px 3px 4px gray'},
        });

        var list = $('<ul/>', {
            id: 'seasons-list-' + name,
            css: {display: 'none', paddingLeft: '20px'}
        });

        // fill out the list with seasons
        list.append(getSeason(name, 'spring', option));
        list.append(getSeason(name, 'summer', option));
        list.append(getSeason(name, 'autumn', option));
        list.append(getSeason(name, 'winter', option));

        button.on('click', function () {
            list.toggle();
        });

        element.append(button, list);

        return element;
    };

    var getSeason = function (name, season, option) {
        var element = $('<li/>');

        var label = $('<label/>', {
            'for': 'toggle-' + name + '-' + season,
            text: ucfirst(season)
        });

        var input = $('<input/>', {
            id: 'toggle-' + name + '-' + season,
            type: 'checkbox'
        }).data('option', option);

        if (option[season]) {
            input.prop('checked', true);
        }

        input.on('change', function () {
            if (input.is(':checked') && option[season] == false) {
                option[season] = true;
                message('Enabled trading with ' + ucfirst(name) + ' in the ' + ucfirst(season));
            } else if (input.not(':checked') && option[season] == true) {
                option[season] = false;
                message('Disabled trading ' + ucfirst(name) + ' in the ' + ucfirst(season));
            }
            kittenStorage.items[input.attr('id')] = option[season];
            saveToKittenStorage();
        });

        element.append(input, label);

        return element;
    };

    var getOption = function (name, option) {
        var element = $('<li/>');
        var elementLabel = option.label || ucfirst(name);

        var label = $('<label/>', {
            'for': 'toggle-' + name,
            text: elementLabel,
            css: {display: 'inline-block', minWidth: '80px'}
        });

        var input = $('<input/>', {
            id: 'toggle-' + name,
            type: 'checkbox'
        }).data('option', option);

        if (option.enabled) {
            input.prop('checked', true);
        }

        input.on('change', function () {
            if (input.is(':checked') && option.enabled == false) {
                option.enabled = true;
                message('Enabled Auto ' + elementLabel);
            } else if (input.not(':checked') && option.enabled == true) {
                option.enabled = false;
                message('Disabled Auto ' + elementLabel);
            }
            kittenStorage.items[input.attr('id')] = option.enabled;
            saveToKittenStorage();
        });

        element.append(input, label);

        return element;
    };

    var getCraftOption = function (name, option) {
        var element = getOption(name, option);

        var label = $('<label/>', {
            'for': 'toggle-limited-' + name,
            text: 'Limited'
        });

        var input = $('<input/>', {
            id: 'toggle-limited-' + name,
            type: 'checkbox'
        }).data('option', option);

        if (option.limited) {
            input.prop('checked', true);
        }

        input.on('change', function () {
            if (input.is(':checked') && option.limited == false) {
                option.limited = true;
                message('Crafting ' + ucfirst(name) + ': limited once per season');
            } else if (input.not(':checked') && option.limited == true) {
                option.limited = false;
                message('Crafting ' + ucfirst(name) + ': unlimited');
            }
            kittenStorage.items[input.attr('id')] = option.limited;
            saveToKittenStorage();
        });

        element.append(input, label);

        return element;
    };

    // Grab button labels for build options
    var buildManager = new BuildManager();
    for (var buildOption in options.auto.build.items) {
        var buildItem = options.auto.build.items[buildOption];
        var build = buildManager.getBuild(buildItem.name || buildOption);
        if (build) {
            if ("stage" in buildItem) {
                options.auto.build.items[buildOption].label = build.meta.stages[buildItem.stage].label;
            } else {
                options.auto.build.items[buildOption].label = build.meta.label;
            }
        }
    }
    // Grab button labels for space options
    var spaceManager = new SpaceManager();
    for (var spaceOption in options.auto.space.items) {
        var build = spaceManager.getBuild(spaceOption);
        if (build) {
            // It's changed to label in 1.3.0.0
            var title = build.title ? build.title : build.label;
            options.auto.space.items[spaceOption].label = title;
        }
    }

    var optionsElement = $('<div/>', {id: 'ks-options', css: {marginBottom: '10px'}});
    var optionsListElement = $('<ul/>');
    var optionsTitleElement = $('<div/>', {
        css: { bottomBorder: '1px solid gray', marginBottom: '5px' },
        text: version
    });

    optionsElement.append(optionsTitleElement);

    optionsListElement.append(getToggle('engine',   'Enable Scientists'));
    optionsListElement.append(getToggle('build',    'Building'));
    optionsListElement.append(getToggle('space',    'Space'));
    optionsListElement.append(getToggle('craft',    'Crafting'));
    optionsListElement.append(getToggle('trade',    'Trading'));
    optionsListElement.append(getToggle('hunt',     'Hunting'));
    optionsListElement.append(getToggle('faith',    'Praising'));
    optionsListElement.append(getToggle('festival', 'Festival'));

    // add activity button
    // ===================

    activitySummary = {};
    var resetActivitySummary = function () {
        activitySummary = {
            lastyear: game.calendar.year,
            lastday:  game.calendar.day,
            craft:    {},
            trade:    {},
            build:    {},
            other:    {}
        };
    };

    var storeForSummary = function (name, amount, section) {
        if (amount === undefined) amount = 1;
        if (section === undefined) section = 'other';

        if (activitySummary[section] === undefined)
            activitySummary[section] = {};

        if (activitySummary[section][name] === undefined) {
            activitySummary[section][name] = parseInt(amount, 10);
        } else {
            activitySummary[section][name] += parseInt(amount, 10);
        }
    };

    var displayActivitySummary = function () {
        // Festivals
        if (activitySummary.other.festival) {
            summary('Held ' + game.getDisplayValueExt(activitySummary.other.festival) + ' festivals');
        }

        // Observe stars
        if (activitySummary.other.stars) {
            summary('Observed ' + game.getDisplayValueExt(activitySummary.other.stars) + ' stars');
        }

        // Praise the Sun
        if (activitySummary.other.faith) {
            summary('Accumulated ' + game.getDisplayValueExt(activitySummary.other.faith) + ' by praising the sun');
        }

        // Hunters
        if (activitySummary.other.hunt) {
            summary('Sent ' + game.getDisplayValueExt(activitySummary.other.hunt) + ' adorable kitten hunter' + (activitySummary.other.hunt == 1 ? '' : 's'));
        }

        // Buildings
        for (var name in activitySummary.build) {
            summary('Built: +' + game.getDisplayValueExt(activitySummary.build[name]) + ' ' + ucfirst(name));
        }

        // Crafts
        for (var name in activitySummary.craft) {
            summary('Crafted: +' + game.getDisplayValueExt(activitySummary.craft[name]) + ' ' + ucfirst(name));
        }

        // Trading
        for (var name in activitySummary.trade) {
            summary('Traded: ' + game.getDisplayValueExt(activitySummary.trade[name]) + 'x ' + ucfirst(name));
        }

        // Show time since last run. Assumes that the day and year are always higher.
        if (activitySummary.lastyear && activitySummary.lastday) {
            var years = game.calendar.year - activitySummary.lastyear;
            var days = game.calendar.day - activitySummary.lastday;

            if (days < 0) {
                years -= 1;
                days += 400;
            }

            var duration = '';
            if (years > 0) {
                duration += years + ' ';
                duration += (years == 1) ? 'year' : 'years';
            }

            if (days >= 0) {
                if (years > 0) duration += ' and ';
                duration += roundToTwo(days) + ' ';
                duration += (days == 1) ? 'day' : 'days';
            }

            summary('Summary of the last ' + duration);
        }

        // Clear out the old activity
        resetActivitySummary()
    };

    resetActivitySummary();

    var activityBox = $('<div/>', {
        id: 'activity-box',
        css: {
            display: 'inline-block',
            float: 'right',
            verticalAlign: 'top'
        }
    });

    var showActivity = $('<a/>', {
        id: 'showActivityHref',
        text: 'Show activity',
        href: '#',
        css: {
            verticalAlign: 'top'
        }
    });

    var activityCheckbox = $('<input/>', {
        id: 'enable-activity',
        type: 'checkbox',
        css: {
            verticalAlign: 'top'
        }
    });

    var activityLabel = $('<label/>', {
        for: 'enable-activity'
    });

    if (options.showactivity)
        activityCheckbox.prop('checked', true);

    activityCheckbox.on('change', function () {
        if (activityCheckbox.is(':checked') && options.showactivity == false) {
            options.showactivity = true;
            message('Showing Kitten Scientists activity live');
        } else if (activityCheckbox.not(':checked') && options.showactivity == true) {
            options.showactivity = false;
            message('Hiding updates of Kitten Scientists activity');
        }
    });

    showActivity.on('click', displayActivitySummary);

    activityBox.append(activityCheckbox, activityLabel, showActivity);

    $('#clearLog').append(activityBox);

    // Donation Button
    // ===============

    var donate = $('<li/>').append($('<a/>', {
        href: 'bitcoin:' + address + '?amount=0.005&label=Kittens Donation',
        target: '_blank',
        text: address
    })).prepend($('<img/>', {
        css: {
            height: '15px',
            width: '15px',
            padding: '3px 4px 0 4px',
            verticalAlign: 'bottom'
        },
        src: 'data:image/svg+xml;base64,PD94bWwgdmVyc2lvbj0iMS4wIiBlbmNvZGluZz0iVVRGLTgiIHN0YW5kYWxvbmU9Im5vIj8+CjxzdmcKICAgeG1sbnM6ZGM9Imh0dHA6Ly9wdXJsLm9yZy9kYy9lbGVtZW50cy8xLjEvIgogICB4bWxuczpjYz0iaHR0cDovL2NyZWF0aXZlY29tbW9ucy5vcmcvbnMjIgogICB4bWxuczpyZGY9Imh0dHA6Ly93d3cudzMub3JnLzE5OTkvMDIvMjItcmRmLXN5bnRheC1ucyMiCiAgIHhtbG5zOnN2Zz0iaHR0cDovL3d3dy53My5vcmcvMjAwMC9zdmciCiAgIHhtbG5zPSJodHRwOi8vd3d3LnczLm9yZy8yMDAwL3N2ZyIKICAgeG1sbnM6c29kaXBvZGk9Imh0dHA6Ly9zb2RpcG9kaS5zb3VyY2Vmb3JnZS5uZXQvRFREL3NvZGlwb2RpLTAuZHRkIgogICB4bWxuczppbmtzY2FwZT0iaHR0cDovL3d3dy5pbmtzY2FwZS5vcmcvbmFtZXNwYWNlcy9pbmtzY2FwZSIKICAgdmVyc2lvbj0iMS4xIgogICB3aWR0aD0iNTEycHgiCiAgIGhlaWdodD0iNTEycHgiCiAgIHZpZXdCb3g9IjAgMCAxIDEiCiAgIHByZXNlcnZlQXNwZWN0UmF0aW89InhNaWRZTWlkIgogICBpZD0ic3ZnMiIKICAgaW5rc2NhcGU6dmVyc2lvbj0iMC40OC4yIHI5ODE5IgogICBzb2RpcG9kaTpkb2NuYW1lPSJiaXRjb2luLWxvZ28tbm9zaGFkb3cuc3ZnIj4KICA8bWV0YWRhdGEKICAgICBpZD0ibWV0YWRhdGEyMiI+CiAgICA8cmRmOlJERj4KICAgICAgPGNjOldvcmsKICAgICAgICAgcmRmOmFib3V0PSIiPgogICAgICAgIDxkYzpmb3JtYXQ+aW1hZ2Uvc3ZnK3htbDwvZGM6Zm9ybWF0PgogICAgICAgIDxkYzp0eXBlCiAgICAgICAgICAgcmRmOnJlc291cmNlPSJodHRwOi8vcHVybC5vcmcvZGMvZGNtaXR5cGUvU3RpbGxJbWFnZSIgLz4KICAgICAgICA8ZGM6dGl0bGU+PC9kYzp0aXRsZT4KICAgICAgPC9jYzpXb3JrPgogICAgPC9yZGY6UkRGPgogIDwvbWV0YWRhdGE+CiAgPHNvZGlwb2RpOm5hbWVkdmlldwogICAgIHBhZ2Vjb2xvcj0iI2ZmZmZmZiIKICAgICBib3JkZXJjb2xvcj0iIzY2NjY2NiIKICAgICBib3JkZXJvcGFjaXR5PSIxIgogICAgIG9iamVjdHRvbGVyYW5jZT0iMTAiCiAgICAgZ3JpZHRvbGVyYW5jZT0iMTAiCiAgICAgZ3VpZGV0b2xlcmFuY2U9IjEwIgogICAgIGlua3NjYXBlOnBhZ2VvcGFjaXR5PSIwIgogICAgIGlua3NjYXBlOnBhZ2VzaGFkb3c9IjIiCiAgICAgaW5rc2NhcGU6d2luZG93LXdpZHRoPSIxNDQ3IgogICAgIGlua3NjYXBlOndpbmRvdy1oZWlnaHQ9Ijg2MSIKICAgICBpZD0ibmFtZWR2aWV3MjAiCiAgICAgc2hvd2dyaWQ9ImZhbHNlIgogICAgIGlua3NjYXBlOnpvb209IjAuOTIxODc1IgogICAgIGlua3NjYXBlOmN4PSIyMTIuNTE0MzciCiAgICAgaW5rc2NhcGU6Y3k9IjIzMy4yNDYxNyIKICAgICBpbmtzY2FwZTp3aW5kb3cteD0iMCIKICAgICBpbmtzY2FwZTp3aW5kb3cteT0iMCIKICAgICBpbmtzY2FwZTp3aW5kb3ctbWF4aW1pemVkPSIwIgogICAgIGlua3NjYXBlOmN1cnJlbnQtbGF5ZXI9InN2ZzIiIC8+CiAgPCEtLSBBbmRyb2lkIGxhdW5jaGVyIGljb25zOiB2aWV3Qm94PSItMC4wNDUgLTAuMDQ1IDEuMDkgMS4wOSIgLS0+CiAgPGRlZnMKICAgICBpZD0iZGVmczQiPgogICAgPGZpbHRlcgogICAgICAgaWQ9Il9kcm9wLXNoYWRvdyIKICAgICAgIGNvbG9yLWludGVycG9sYXRpb24tZmlsdGVycz0ic1JHQiI+CiAgICAgIDxmZUdhdXNzaWFuQmx1cgogICAgICAgICBpbj0iU291cmNlQWxwaGEiCiAgICAgICAgIHJlc3VsdD0iYmx1ci1vdXQiCiAgICAgICAgIHN0ZERldmlhdGlvbj0iMSIKICAgICAgICAgaWQ9ImZlR2F1c3NpYW5CbHVyNyIgLz4KICAgICAgPGZlQmxlbmQKICAgICAgICAgaW49IlNvdXJjZUdyYXBoaWMiCiAgICAgICAgIGluMj0iYmx1ci1vdXQiCiAgICAgICAgIG1vZGU9Im5vcm1hbCIKICAgICAgICAgaWQ9ImZlQmxlbmQ5IiAvPgogICAgPC9maWx0ZXI+CiAgICA8bGluZWFyR3JhZGllbnQKICAgICAgIGlkPSJjb2luLWdyYWRpZW50IgogICAgICAgeDE9IjAlIgogICAgICAgeTE9IjAlIgogICAgICAgeDI9IjAlIgogICAgICAgeTI9IjEwMCUiPgogICAgICA8c3RvcAogICAgICAgICBvZmZzZXQ9IjAlIgogICAgICAgICBzdHlsZT0ic3RvcC1jb2xvcjojZjlhYTRiIgogICAgICAgICBpZD0ic3RvcDEyIiAvPgogICAgICA8c3RvcAogICAgICAgICBvZmZzZXQ9IjEwMCUiCiAgICAgICAgIHN0eWxlPSJzdG9wLWNvbG9yOiNmNzkzMWEiCiAgICAgICAgIGlkPSJzdG9wMTQiIC8+CiAgICA8L2xpbmVhckdyYWRpZW50PgogIDwvZGVmcz4KICA8ZwogICAgIHRyYW5zZm9ybT0ic2NhbGUoMC4wMTU2MjUpIgogICAgIGlkPSJnMTYiPgogICAgPHBhdGgKICAgICAgIGlkPSJjb2luIgogICAgICAgZD0ibSA2My4wMzU5LDM5Ljc0MSBjIC00LjI3NCwxNy4xNDMgLTIxLjYzNywyNy41NzYgLTM4Ljc4MiwyMy4zMDEgLTE3LjEzOCwtNC4yNzQgLTI3LjU3MSwtMjEuNjM4IC0yMy4yOTUsLTM4Ljc4IDQuMjcyLC0xNy4xNDUgMjEuNjM1LC0yNy41NzkgMzguNzc1LC0yMy4zMDUgMTcuMTQ0LDQuMjc0IDI3LjU3NiwyMS42NCAyMy4zMDIsMzguNzg0IHoiCiAgICAgICBzdHlsZT0iZmlsbDp1cmwoI2NvaW4tZ3JhZGllbnQpIiAvPgogICAgPHBhdGgKICAgICAgIGlkPSJzeW1ib2wiCiAgICAgICBkPSJtIDQ2LjEwMDksMjcuNDQxIGMgMC42MzcsLTQuMjU4IC0yLjYwNSwtNi41NDcgLTcuMDM4LC04LjA3NCBsIDEuNDM4LC01Ljc2OCAtMy41MTEsLTAuODc1IC0xLjQsNS42MTYgYyAtMC45MjMsLTAuMjMgLTEuODcxLC0wLjQ0NyAtMi44MTMsLTAuNjYyIGwgMS40MSwtNS42NTMgLTMuNTA5LC0wLjg3NSAtMS40MzksNS43NjYgYyAtMC43NjQsLTAuMTc0IC0xLjUxNCwtMC4zNDYgLTIuMjQyLC0wLjUyNyBsIDAuMDA0LC0wLjAxOCAtNC44NDIsLTEuMjA5IC0wLjkzNCwzLjc1IGMgMCwwIDIuNjA1LDAuNTk3IDIuNTUsMC42MzQgMS40MjIsMC4zNTUgMS42NzksMS4yOTYgMS42MzYsMi4wNDIgbCAtMS42MzgsNi41NzEgYyAwLjA5OCwwLjAyNSAwLjIyNSwwLjA2MSAwLjM2NSwwLjExNyAtMC4xMTcsLTAuMDI5IC0wLjI0MiwtMC4wNjEgLTAuMzcxLC0wLjA5MiBsIC0yLjI5Niw5LjIwNSBjIC0wLjE3NCwwLjQzMiAtMC42MTUsMS4wOCAtMS42MDksMC44MzQgMC4wMzUsMC4wNTEgLTIuNTUyLC0wLjYzNyAtMi41NTIsLTAuNjM3IGwgLTEuNzQzLDQuMDE5IDQuNTY5LDEuMTM5IGMgMC44NSwwLjIxMyAxLjY4MywwLjQzNiAyLjUwMywwLjY0NiBsIC0xLjQ1Myw1LjgzNCAzLjUwNywwLjg3NSAxLjQzOSwtNS43NzIgYyAwLjk1OCwwLjI2IDEuODg4LDAuNSAyLjc5OCwwLjcyNiBsIC0xLjQzNCw1Ljc0NSAzLjUxMSwwLjg3NSAxLjQ1MywtNS44MjMgYyA1Ljk4NywxLjEzMyAxMC40ODksMC42NzYgMTIuMzg0LC00LjczOSAxLjUyNywtNC4zNiAtMC4wNzYsLTYuODc1IC0zLjIyNiwtOC41MTUgMi4yOTQsLTAuNTI5IDQuMDIyLC0yLjAzOCA0LjQ4MywtNS4xNTUgeiBtIC04LjAyMiwxMS4yNDkgYyAtMS4wODUsNC4zNiAtOC40MjYsMi4wMDMgLTEwLjgwNiwxLjQxMiBsIDEuOTI4LC03LjcyOSBjIDIuMzgsMC41OTQgMTAuMDEyLDEuNzcgOC44NzgsNi4zMTcgeiBtIDEuMDg2LC0xMS4zMTIgYyAtMC45OSwzLjk2NiAtNy4xLDEuOTUxIC05LjA4MiwxLjQ1NyBsIDEuNzQ4LC03LjAxIGMgMS45ODIsMC40OTQgOC4zNjUsMS40MTYgNy4zMzQsNS41NTMgeiIKICAgICAgIHN0eWxlPSJmaWxsOiNmZmZmZmYiIC8+CiAgPC9nPgo8L3N2Zz4='
    }));

    // Add some padding above the donation item
    donate.css('padding', '5px');

    optionsListElement.append(donate);

    // add the options above the game log
    right.prepend(optionsElement.append(optionsListElement));

    // Initialize and set toggles for Engine
    // =====================================

    var engine = new Engine();
    var toggleEngine = $('#toggle-engine');

    toggleEngine.on('change', function () {
        if (toggleEngine.is(':checked')) {
            engine.start();
        } else {
            engine.stop();
        }
    });

    loadFromKittenStorage();

    if (console && console.log) console.log(version + " loaded");

}

var loadTest = function() {
    if (typeof gamePage === 'undefined') {
        // Test if kittens game is already loaded or wait 2s and try again
        setTimeout(function(){
            loadTest();
        }, 2000);
    } else {
        // Kittens loaded, run Kitten Scientist's Automation Engine
        game = gamePage;
        run();
    }
}

loadTest();<|MERGE_RESOLUTION|>--- conflicted
+++ resolved
@@ -559,14 +559,10 @@
             var label = typeof stage !== 'undefined' ? build.meta.stages[stage].label : build.meta.label;
 
             for (var i in buttons) {
-<<<<<<< HEAD
                 var haystack = buttons[i].buttonContent.innerText;
                 if(haystack.indexOf(label) !== -1){
                     return buttons[i];
                 }
-=======
-                if (buttons[i].opts.name === label) return buttons[i];
->>>>>>> 0f21bef8
             }
         }
     };
